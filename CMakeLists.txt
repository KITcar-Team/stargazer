--- conflicted
+++ resolved
@@ -58,29 +58,6 @@
     )
 
 # Declare a cpp library
-<<<<<<< HEAD
-add_library(${LIBRARY_NAME}
-        ${PROJECT_HEADER_FILES_INC}
-        ${PROJECT_SOURCE_FILES_INC}
-        ${PROJECT_SOURCE_FILES_SRC}
-        )
-# Specify libraries to link a library or executable target against
-target_link_libraries(${LIBRARY_NAME}
-        ${catkin_LIBRARIES}
-        ${OpenCV_LIBRARIES}
-        ${CERES_LIBRARIES}
-        yaml-cpp
-        )
-
-#add demo executable
-add_executable(stargazer_demo
-        example/demo.cpp
-        )
-# Specify libraries to link a library or executable target against
-target_link_libraries(stargazer_demo
-        ${LIBRARY_NAME}
-        )
-=======
 add_library(${PROJECT_NAME}
     ${PROJECT_HEADER_FILES_INC}
     ${PROJECT_SOURCE_FILES_INC}
@@ -96,7 +73,6 @@
     yaml-cpp
     )
 
->>>>>>> 54e56d68
 
 #############
 ## Install ##
@@ -118,18 +94,6 @@
 #############
 ## Testing ##
 #############
-<<<<<<< HEAD
-# Add gtest based cpp test target and link libraries
-if (CATKIN_ENABLE_TESTING)
-    file(GLOB PROJECT_TEST_FILES_SRC RELATIVE "${CMAKE_CURRENT_LIST_DIR}" "test/*.cpp")
-    foreach (PROJECT_TEST_FILE_SRC ${PROJECT_TEST_FILES_SRC})
-        get_filename_component(PROJECT_TEST_NAME ${PROJECT_TEST_FILE_SRC} NAME_WE)
-
-        catkin_add_gtest(${PROJECT_TEST_NAME}-test ${PROJECT_TEST_FILE_SRC} WORKING_DIRECTORY "${CMAKE_CURRENT_LIST_DIR}/test/")
-        target_link_libraries(${PROJECT_TEST_NAME}-test ${LIBRARY_NAME} ${catkin_LIBRARIES} gtest_main)
-    endforeach ()
-endif ()
-=======
 # Add test targets for cpp tests
 if (CATKIN_ENABLE_TESTING)
   catkin_add_gtest(test_config_handler test/test_ConfigHandler.cpp WORKING_DIRECTORY ${CMAKE_CURRENT_LIST_DIR}/test)
@@ -149,5 +113,4 @@
   target_link_libraries(test_landmark
     ${catkin_LIBRARIES}
     )
-endif()
->>>>>>> 54e56d68
+endif()