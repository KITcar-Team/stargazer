//
// This file is part of the stargazer library.
//
// Copyright 2016 Claudio Bandera <claudio.bandera@kit.edu (Karlsruhe Institute of Technology)
//
// The stargazer library is free software: you can redistribute it and/or modify
// it under the terms of the GNU General Public License as published by
// the Free Software Foundation, either version 3 of the License, or
// (at your option) any later version.
//
// The stargazer library is distributed in the hope that it will be useful,
// but WITHOUT ANY WARRANTY; without even the implied warranty of
// MERCHANTABILITY or FITNESS FOR A PARTICULAR PURPOSE. See the
// GNU General Public License for more details.
//
// You should have received a copy of the GNU General Public License
// along with this program. If not, see <http://www.gnu.org/licenses/>.

#pragma once

<<<<<<< HEAD
#include "StargazerImgTypes.h"
#include "StargazerTypes.h"
#include "opencv2/core.hpp"
#include "opencv2/highgui.hpp"
=======
#include <opencv2/highgui/highgui.hpp>
#include <opencv2/imgproc/imgproc.hpp>
#include "StargazerImgTypes.h"
#include "StargazerTypes.h"
>>>>>>> 54e56d68

namespace stargazer {

/**
 * @brief This class is used for debugging. It contains several methods for visualizing points and
 * landmarks.
 *
 */
class DebugVisualizer {
public:
    /**
     * @brief Constructor
     *
     */
    inline DebugVisualizer(){};

    /**
     * @brief Destructor
     *
     */
    inline ~DebugVisualizer(){};

    /**
     * @brief Open a cv::namedWindow and display the img
     *
     * @param img Image to be shown.
     * @param name  (optional) Name of the window to be opened.
     */
    void ShowImage(cv::Mat& img, std::string name = "Image");

    // Setters
    /**
<<<<<<< HEAD
     * @brief Value passed to cv::waitKey. Defines how long the image should be displayed. If 0 is specified, the window
=======
     * @brief Value passed to cv::waitKey. Defines how long the image should be displayed. If 0 is
     * specified, the window
>>>>>>> 54e56d68
     * will stay open until a key is pressed.
     *
     * @param milliseconds
     */
    void SetWaitTime(int milliseconds) {
        m_wait_time = milliseconds;
    };

    /**
     * @brief Setter for the window mode to use.
     *
     * @param mode Can be any of CV_WINDOW_NORMAL (set by default), CV_WINDOW_AUTOSIZE,
     * CV_WINDOW_OPENGL
     */
    void SetWindowMode(int mode) {
        m_window_mode = mode;
    }

    /**
     * @brief Draws and shows the vector of points given.
     *
     * @param img Input image is copied
     * @param points    Points to be drawn
     * @return cv::Mat A copy of the input image with the drawn points
     */
    cv::Mat ShowPoints(const cv::Mat& img, const std::vector<cv::Point> points);
    /**
     * @brief Draws and shows the vector of clusters given.
     *
     * @param img Input image is copied
     * @param points    Clusters to be drawn
     * @return cv::Mat A copy of the input image with the drawn points
     */
    cv::Mat ShowClusters(const cv::Mat& img, const std::vector<std::vector<cv::Point>> points);
    /**
     * @brief Draws the observed image landmarks into the input image
     *
     * @param img   Input image, gets modified!
     * @param landmarks Landmarks to be drawn
     */
    void DrawLandmarks(cv::Mat& img, const std::vector<ImgLandmark>& landmarks);

    /**
     * @brief Draws the landmarks of a map into the img based on the given camera pose
     *
     * @param img   Input image, gets modified!
     * @param landmarks Map of Landmarks in world coordinates!
     * @param camera_intrinsics Camera parameters
     * @param ego_pose  Camera pose
     */
    void DrawLandmarks(cv::Mat& img,
                       const landmark_map_t& landmarks,
                       const camera_params_t& camera_intrinsics,
                       const pose_t& ego_pose);

private:
<<<<<<< HEAD
    int m_wait_time;   /**< Time to wait when displaying image */
    int m_window_mode; /**< cvWindowProperty */
    cv::Mat baseImg;   /**< dummy image */
                       /**
                        * @brief Converts image to color image
                        *
                        * @param img
                        */
=======
    int m_wait_time{1};                  /**< Time to wait when displaying image */
    int m_window_mode{CV_WINDOW_NORMAL}; /**< cvWindowProperty */
    cv::Mat baseImg;                     /**< dummy image */
                                         /**
                                          * @brief Converts image to color image
                                          *
                                          * @param img
                                          */
>>>>>>> 54e56d68
    void prepareImg(cv::Mat& img);
};

} // namespace stargazer<|MERGE_RESOLUTION|>--- conflicted
+++ resolved
@@ -18,17 +18,10 @@
 
 #pragma once
 
-<<<<<<< HEAD
-#include "StargazerImgTypes.h"
-#include "StargazerTypes.h"
-#include "opencv2/core.hpp"
-#include "opencv2/highgui.hpp"
-=======
 #include <opencv2/highgui/highgui.hpp>
 #include <opencv2/imgproc/imgproc.hpp>
 #include "StargazerImgTypes.h"
 #include "StargazerTypes.h"
->>>>>>> 54e56d68
 
 namespace stargazer {
 
@@ -61,12 +54,8 @@
 
     // Setters
     /**
-<<<<<<< HEAD
-     * @brief Value passed to cv::waitKey. Defines how long the image should be displayed. If 0 is specified, the window
-=======
      * @brief Value passed to cv::waitKey. Defines how long the image should be displayed. If 0 is
      * specified, the window
->>>>>>> 54e56d68
      * will stay open until a key is pressed.
      *
      * @param milliseconds
@@ -123,16 +112,6 @@
                        const pose_t& ego_pose);
 
 private:
-<<<<<<< HEAD
-    int m_wait_time;   /**< Time to wait when displaying image */
-    int m_window_mode; /**< cvWindowProperty */
-    cv::Mat baseImg;   /**< dummy image */
-                       /**
-                        * @brief Converts image to color image
-                        *
-                        * @param img
-                        */
-=======
     int m_wait_time{1};                  /**< Time to wait when displaying image */
     int m_window_mode{CV_WINDOW_NORMAL}; /**< cvWindowProperty */
     cv::Mat baseImg;                     /**< dummy image */
@@ -141,7 +120,6 @@
                                           *
                                           * @param img
                                           */
->>>>>>> 54e56d68
     void prepareImg(cv::Mat& img);
 };
 
