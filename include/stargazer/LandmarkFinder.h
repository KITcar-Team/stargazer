//
// This file is part of the stargazer library.
//
// Copyright 2016 Claudio Bandera <claudio.bandera@kit.edu (Karlsruhe Institute of Technology)
//
// The stargazer library is free software: you can redistribute it and/or modify
// it under the terms of the GNU General Public License as published by
// the Free Software Foundation, either version 3 of the License, or
// (at your option) any later version.
//
// The stargazer library is distributed in the hope that it will be useful,
// but WITHOUT ANY WARRANTY; without even the implied warranty of
// MERCHANTABILITY or FITNESS FOR A PARTICULAR PURPOSE. See the
// GNU General Public License for more details.
//
// You should have received a copy of the GNU General Public License
// along with this program. If not, see <http://www.gnu.org/licenses/>.

#pragma once

#include "StargazerConfig.h"
#include "StargazerImgTypes.h"
#include "StargazerTypes.h"

#include <fstream>
#include <iostream>
#include <boost/lexical_cast.hpp>
#include <opencv2/imgproc/imgproc.hpp>
#include "iostream"
#include "math.h"
#include "vector"

namespace stargazer {

/**
 * @brief This class detects landmarks in images.
 *
 */
class LandmarkFinder {
public:
    /**
     * @brief Constructor.
     *
     * @param cfgfile Path to map file with camera intrinsics and landmark poses.
     * @remark The config file has to be generated with ::writeConfig!
     */
    LandmarkFinder(std::string cfgfile);
    /**
     * @brief Destructor
     *
     */
    ~LandmarkFinder();

    /**
     * @brief Main worker function. Writes all detected landmarks into vector
     *
     * @param img   Image to analyze
     * @param detected_landmarks    Output vector of detected landmarks
     * @return int  Error code
     */
    int DetectLandmarks(const cv::Mat& img, std::vector<ImgLandmark>& detected_landmarks);

<<<<<<< HEAD
    cv::Mat_<cv::Vec3b> rawImage_;           /**< Keeps a copy of the input image */
    cv::Mat grayImage_;                      /**< Keeps a copy of the converted grayvalue image */
    cv::Mat filteredImage_;                  /**< Keeps a copy of the filtered iamge */
    std::vector<cv::Point> clusteredPixels_; /**< Keeps a copy of pixel clusters found */
    std::vector<Cluster> clusteredPoints_;   /**< Keeps a copy of point clusters found*/

    uint8_t threshold;                /**< Threshold for grayvalue thresholding 0-254*/
=======
    cv::Mat grayImage_;                      /**< Keeps a copy of the grayvalue image */
    cv::Mat filteredImage_;                  /**< Keeps a copy of the filtered image */
    std::vector<cv::Point> clusteredPixels_; /**< Keeps a copy of pixel clusters found */
    std::vector<Cluster> clusteredPoints_;   /**< Keeps a copy of point clusters found*/

    uint8_t threshold; /**< Threshold for grayvalue thresholding 0-254*/
    uint32_t tight_filter_size;
    uint32_t wide_filter_size;
>>>>>>> 54e56d68
    float maxRadiusForPixelCluster;   /**< Maximum radius for clustering pixels to marker points*/
    uint16_t minPixelForCluster;      /**< Minimum count of pixels per marker point*/
    uint16_t maxPixelForCluster;      /**< Maximum count of pixels per marker point*/
    float maxRadiusForCluster;        /**< Maximum radius for clustering marker points to landmarks*/
    uint16_t minPointsPerLandmark;    /**< Minimum count of marker points per landmark (0)*/
    uint16_t maxPointsPerLandmark;    /**< Maximum count of marker points per landmark (depends on grid used)*/
    std::vector<uint16_t> valid_ids_; /**< Vector of valid IDs, read from map*/

private:
    /**
     * @brief Applies a difference of gaussian matched filter to the image
     *
     * @param img_in    raw image
     * @param img_out   filtered image
     */
    void FilterImage(const cv::Mat& img_in, cv::Mat& img_out);
    /**
     * @brief Finds hypotheses for marker points by thresholding the input image and clustering the pixels.
     *
     * @param img_in
     * @return std::vector<cv::Point>
     */
    std::vector<cv::Point> FindPoints(cv::Mat& img_in);
    /**
     * @brief Finds hypotheses for landmarks by clustering the input points
     *
     * @param points_in
     * @param clusters
     * @param radiusThreshold
     * @param minPointsThreshold
     * @param maxPointsThreshold
     */
    void FindClusters(const std::vector<cv::Point>& points_in, std::vector<Cluster>& clusters,
                      const float radiusThreshold, const unsigned int minPointsThreshold,
                      const unsigned int maxPointsThreshold);
    /**
     * @brief Identifies the three corner points of a landmark and moves them into the second vector. It utilizes a
     * score function to find the triple.
     *
     * @param point_list    input list (found corner points get removed)
     * @param corner_points output list (holds the found corner points)
     * @return bool indicates success
     */
    bool FindCorners(std::vector<cv::Point>& point_list, std::vector<cv::Point>& corner_points);
    /**
     * @brief Finds valid landmark observations from the input hypotheses
     *
     * @param clusteredPoints
     * @return std::vector<ImgLandmark>
     */
    std::vector<ImgLandmark> FindLandmarks(const std::vector<Cluster>& clusteredPoints);
    /**
     * @brief Tries to identify the landmarks ID
     *
     * @param landmarks vector of observations
     * @return int  success
     */
    int GetIDs(std::vector<ImgLandmark>& landmarks);

    /**
     * @brief   Tryies to calculate the landmarks id by transforming the observed points into unary landmark
     * coordinates.
     *
     * @param landmark
     * @param valid_ids
     * @return bool Success
     */
    bool CalculateIdForward(ImgLandmark& landmark, std::vector<uint16_t>& valid_ids);
    /**
     * @brief   Tryies to calculate the landmarks id by looking in the filtered image, whether a bright point can be
     * seen where it is assumed.
     *
     * @param landmark
     * @param valid_ids
     * @return bool
     */
    bool CalculateIdBackward(ImgLandmark& landmark, std::vector<uint16_t>& valid_ids);

    /**
     * @brief Sorts both vectors, based on the first one.
     *
     * @param ids
     * @param points
     */
    void parallel_vector_sort(std::vector<uint16_t>& ids, std::vector<cv::Point>& points);
};

} // namespace stargazer
<|MERGE_RESOLUTION|>--- conflicted
+++ resolved
@@ -1,168 +1,158 @@
-//
-// This file is part of the stargazer library.
-//
-// Copyright 2016 Claudio Bandera <claudio.bandera@kit.edu (Karlsruhe Institute of Technology)
-//
-// The stargazer library is free software: you can redistribute it and/or modify
-// it under the terms of the GNU General Public License as published by
-// the Free Software Foundation, either version 3 of the License, or
-// (at your option) any later version.
-//
-// The stargazer library is distributed in the hope that it will be useful,
-// but WITHOUT ANY WARRANTY; without even the implied warranty of
-// MERCHANTABILITY or FITNESS FOR A PARTICULAR PURPOSE. See the
-// GNU General Public License for more details.
-//
-// You should have received a copy of the GNU General Public License
-// along with this program. If not, see <http://www.gnu.org/licenses/>.
-
-#pragma once
-
-#include "StargazerConfig.h"
-#include "StargazerImgTypes.h"
-#include "StargazerTypes.h"
-
-#include <fstream>
-#include <iostream>
-#include <boost/lexical_cast.hpp>
-#include <opencv2/imgproc/imgproc.hpp>
-#include "iostream"
-#include "math.h"
-#include "vector"
-
-namespace stargazer {
-
-/**
- * @brief This class detects landmarks in images.
- *
- */
-class LandmarkFinder {
-public:
-    /**
-     * @brief Constructor.
-     *
-     * @param cfgfile Path to map file with camera intrinsics and landmark poses.
-     * @remark The config file has to be generated with ::writeConfig!
-     */
-    LandmarkFinder(std::string cfgfile);
-    /**
-     * @brief Destructor
-     *
-     */
-    ~LandmarkFinder();
-
-    /**
-     * @brief Main worker function. Writes all detected landmarks into vector
-     *
-     * @param img   Image to analyze
-     * @param detected_landmarks    Output vector of detected landmarks
-     * @return int  Error code
-     */
-    int DetectLandmarks(const cv::Mat& img, std::vector<ImgLandmark>& detected_landmarks);
-
-<<<<<<< HEAD
-    cv::Mat_<cv::Vec3b> rawImage_;           /**< Keeps a copy of the input image */
-    cv::Mat grayImage_;                      /**< Keeps a copy of the converted grayvalue image */
-    cv::Mat filteredImage_;                  /**< Keeps a copy of the filtered iamge */
-    std::vector<cv::Point> clusteredPixels_; /**< Keeps a copy of pixel clusters found */
-    std::vector<Cluster> clusteredPoints_;   /**< Keeps a copy of point clusters found*/
-
-    uint8_t threshold;                /**< Threshold for grayvalue thresholding 0-254*/
-=======
-    cv::Mat grayImage_;                      /**< Keeps a copy of the grayvalue image */
-    cv::Mat filteredImage_;                  /**< Keeps a copy of the filtered image */
-    std::vector<cv::Point> clusteredPixels_; /**< Keeps a copy of pixel clusters found */
-    std::vector<Cluster> clusteredPoints_;   /**< Keeps a copy of point clusters found*/
-
-    uint8_t threshold; /**< Threshold for grayvalue thresholding 0-254*/
-    uint32_t tight_filter_size;
-    uint32_t wide_filter_size;
->>>>>>> 54e56d68
-    float maxRadiusForPixelCluster;   /**< Maximum radius for clustering pixels to marker points*/
-    uint16_t minPixelForCluster;      /**< Minimum count of pixels per marker point*/
-    uint16_t maxPixelForCluster;      /**< Maximum count of pixels per marker point*/
-    float maxRadiusForCluster;        /**< Maximum radius for clustering marker points to landmarks*/
-    uint16_t minPointsPerLandmark;    /**< Minimum count of marker points per landmark (0)*/
-    uint16_t maxPointsPerLandmark;    /**< Maximum count of marker points per landmark (depends on grid used)*/
-    std::vector<uint16_t> valid_ids_; /**< Vector of valid IDs, read from map*/
-
-private:
-    /**
-     * @brief Applies a difference of gaussian matched filter to the image
-     *
-     * @param img_in    raw image
-     * @param img_out   filtered image
-     */
-    void FilterImage(const cv::Mat& img_in, cv::Mat& img_out);
-    /**
-     * @brief Finds hypotheses for marker points by thresholding the input image and clustering the pixels.
-     *
-     * @param img_in
-     * @return std::vector<cv::Point>
-     */
-    std::vector<cv::Point> FindPoints(cv::Mat& img_in);
-    /**
-     * @brief Finds hypotheses for landmarks by clustering the input points
-     *
-     * @param points_in
-     * @param clusters
-     * @param radiusThreshold
-     * @param minPointsThreshold
-     * @param maxPointsThreshold
-     */
-    void FindClusters(const std::vector<cv::Point>& points_in, std::vector<Cluster>& clusters,
-                      const float radiusThreshold, const unsigned int minPointsThreshold,
-                      const unsigned int maxPointsThreshold);
-    /**
-     * @brief Identifies the three corner points of a landmark and moves them into the second vector. It utilizes a
-     * score function to find the triple.
-     *
-     * @param point_list    input list (found corner points get removed)
-     * @param corner_points output list (holds the found corner points)
-     * @return bool indicates success
-     */
-    bool FindCorners(std::vector<cv::Point>& point_list, std::vector<cv::Point>& corner_points);
-    /**
-     * @brief Finds valid landmark observations from the input hypotheses
-     *
-     * @param clusteredPoints
-     * @return std::vector<ImgLandmark>
-     */
-    std::vector<ImgLandmark> FindLandmarks(const std::vector<Cluster>& clusteredPoints);
-    /**
-     * @brief Tries to identify the landmarks ID
-     *
-     * @param landmarks vector of observations
-     * @return int  success
-     */
-    int GetIDs(std::vector<ImgLandmark>& landmarks);
-
-    /**
-     * @brief   Tryies to calculate the landmarks id by transforming the observed points into unary landmark
-     * coordinates.
-     *
-     * @param landmark
-     * @param valid_ids
-     * @return bool Success
-     */
-    bool CalculateIdForward(ImgLandmark& landmark, std::vector<uint16_t>& valid_ids);
-    /**
-     * @brief   Tryies to calculate the landmarks id by looking in the filtered image, whether a bright point can be
-     * seen where it is assumed.
-     *
-     * @param landmark
-     * @param valid_ids
-     * @return bool
-     */
-    bool CalculateIdBackward(ImgLandmark& landmark, std::vector<uint16_t>& valid_ids);
-
-    /**
-     * @brief Sorts both vectors, based on the first one.
-     *
-     * @param ids
-     * @param points
-     */
-    void parallel_vector_sort(std::vector<uint16_t>& ids, std::vector<cv::Point>& points);
-};
-
-} // namespace stargazer
+//
+// This file is part of the stargazer library.
+//
+// Copyright 2016 Claudio Bandera <claudio.bandera@kit.edu (Karlsruhe Institute of Technology)
+//
+// The stargazer library is free software: you can redistribute it and/or modify
+// it under the terms of the GNU General Public License as published by
+// the Free Software Foundation, either version 3 of the License, or
+// (at your option) any later version.
+//
+// The stargazer library is distributed in the hope that it will be useful,
+// but WITHOUT ANY WARRANTY; without even the implied warranty of
+// MERCHANTABILITY or FITNESS FOR A PARTICULAR PURPOSE. See the
+// GNU General Public License for more details.
+//
+// You should have received a copy of the GNU General Public License
+// along with this program. If not, see <http://www.gnu.org/licenses/>.
+
+#pragma once
+
+#include "StargazerConfig.h"
+#include "StargazerImgTypes.h"
+#include "StargazerTypes.h"
+
+#include <fstream>
+#include <iostream>
+#include <boost/lexical_cast.hpp>
+#include <opencv2/imgproc/imgproc.hpp>
+#include "iostream"
+#include "math.h"
+#include "vector"
+
+namespace stargazer {
+
+/**
+ * @brief This class detects landmarks in images.
+ *
+ */
+class LandmarkFinder {
+public:
+    /**
+     * @brief Constructor.
+     *
+     * @param cfgfile Path to map file with camera intrinsics and landmark poses.
+     * @remark The config file has to be generated with ::writeConfig!
+     */
+    LandmarkFinder(std::string cfgfile);
+    /**
+     * @brief Destructor
+     *
+     */
+    ~LandmarkFinder();
+
+    /**
+     * @brief Main worker function. Writes all detected landmarks into vector
+     *
+     * @param img   Image to analyze
+     * @param detected_landmarks    Output vector of detected landmarks
+     * @return int  Error code
+     */
+    int DetectLandmarks(const cv::Mat& img, std::vector<ImgLandmark>& detected_landmarks);
+
+    cv::Mat grayImage_;                      /**< Keeps a copy of the grayvalue image */
+    cv::Mat filteredImage_;                  /**< Keeps a copy of the filtered image */
+    std::vector<cv::Point> clusteredPixels_; /**< Keeps a copy of pixel clusters found */
+    std::vector<Cluster> clusteredPoints_;   /**< Keeps a copy of point clusters found*/
+
+    uint8_t threshold; /**< Threshold for grayvalue thresholding 0-254*/
+    uint32_t tight_filter_size;
+    uint32_t wide_filter_size;
+    float maxRadiusForPixelCluster;   /**< Maximum radius for clustering pixels to marker points*/
+    uint16_t minPixelForCluster;      /**< Minimum count of pixels per marker point*/
+    uint16_t maxPixelForCluster;      /**< Maximum count of pixels per marker point*/
+    float maxRadiusForCluster;        /**< Maximum radius for clustering marker points to landmarks*/
+    uint16_t minPointsPerLandmark;    /**< Minimum count of marker points per landmark (0)*/
+    uint16_t maxPointsPerLandmark;    /**< Maximum count of marker points per landmark (depends on grid used)*/
+    std::vector<uint16_t> valid_ids_; /**< Vector of valid IDs, read from map*/
+
+private:
+    /**
+     * @brief Applies a difference of gaussian matched filter to the image
+     *
+     * @param img_in    raw image
+     * @param img_out   filtered image
+     */
+    void FilterImage(const cv::Mat& img_in, cv::Mat& img_out);
+    /**
+     * @brief Finds hypotheses for marker points by thresholding the input image and clustering the pixels.
+     *
+     * @param img_in
+     * @return std::vector<cv::Point>
+     */
+    std::vector<cv::Point> FindPoints(cv::Mat& img_in);
+    /**
+     * @brief Finds hypotheses for landmarks by clustering the input points
+     *
+     * @param points_in
+     * @param clusters
+     * @param radiusThreshold
+     * @param minPointsThreshold
+     * @param maxPointsThreshold
+     */
+    void FindClusters(const std::vector<cv::Point>& points_in, std::vector<Cluster>& clusters,
+                      const float radiusThreshold, const unsigned int minPointsThreshold,
+                      const unsigned int maxPointsThreshold);
+    /**
+     * @brief Identifies the three corner points of a landmark and moves them into the second vector. It utilizes a
+     * score function to find the triple.
+     *
+     * @param point_list    input list (found corner points get removed)
+     * @param corner_points output list (holds the found corner points)
+     * @return bool indicates success
+     */
+    bool FindCorners(std::vector<cv::Point>& point_list, std::vector<cv::Point>& corner_points);
+    /**
+     * @brief Finds valid landmark observations from the input hypotheses
+     *
+     * @param clusteredPoints
+     * @return std::vector<ImgLandmark>
+     */
+    std::vector<ImgLandmark> FindLandmarks(const std::vector<Cluster>& clusteredPoints);
+    /**
+     * @brief Tries to identify the landmarks ID
+     *
+     * @param landmarks vector of observations
+     * @return int  success
+     */
+    int GetIDs(std::vector<ImgLandmark>& landmarks);
+
+    /**
+     * @brief   Tryies to calculate the landmarks id by transforming the observed points into unary landmark
+     * coordinates.
+     *
+     * @param landmark
+     * @param valid_ids
+     * @return bool Success
+     */
+    bool CalculateIdForward(ImgLandmark& landmark, std::vector<uint16_t>& valid_ids);
+    /**
+     * @brief   Tryies to calculate the landmarks id by looking in the filtered image, whether a bright point can be
+     * seen where it is assumed.
+     *
+     * @param landmark
+     * @param valid_ids
+     * @return bool
+     */
+    bool CalculateIdBackward(ImgLandmark& landmark, std::vector<uint16_t>& valid_ids);
+
+    /**
+     * @brief Sorts both vectors, based on the first one.
+     *
+     * @param ids
+     * @param points
+     */
+    void parallel_vector_sort(std::vector<uint16_t>& ids, std::vector<cv::Point>& points);
+};
+
+} // namespace stargazer