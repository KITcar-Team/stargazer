--- conflicted
+++ resolved
@@ -90,13 +90,8 @@
     }
 
 protected:
-<<<<<<< HEAD
-    std::map<int, Landmark> landmarks;                              /**< Map of landmarks, read from config */
-    camera_params_t camera_intrinsics = {{0., 0., 0., 0., 0., 0.}}; /**< Parameter of camera, read from config*/
-=======
     std::map<int, Landmark> landmarks;                      /**< Map of landmarks, read from config */
     camera_params_t camera_intrinsics = {{0., 0., 0., 0.}}; /**< Parameter of camera, read from config*/
->>>>>>> 54e56d68
     pose_t ego_pose = {{0., 0., 0., 0., 0., 0.}}; /**< Ego pose as computed by last call to Localizer::UpdatePose */
 };
 
