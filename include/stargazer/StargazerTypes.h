--- conflicted
+++ resolved
@@ -71,12 +71,8 @@
 std::vector<Point> getLandmarkPoints(int ID); // Forward declaration
 
 /**
-<<<<<<< HEAD
- * @brief This class resembles a map landmark. After construction with the id, the landmark holds its marker points in
-=======
  * @brief This class resembles a map landmark. After construction with the id, the landmark holds
  * its marker points in
->>>>>>> 54e56d68
  * landmark coordinates.
  *
  */
@@ -111,15 +107,6 @@
      */
     Landmark(int ID) : id(ID), points(getLandmarkPoints(ID)){};
 
-<<<<<<< HEAD
-    int id;                                                                    /**< The landmarks id */
-    std::array<double, (int)POSE::N_PARAMS> pose = {{0., 0., 0., 0., 0., 0.}}; /**< The landmarks pose */
-    std::vector<Point> points;           /**< Vector of landmark points. The first three are the corners */
-    static constexpr int kGridCount = 4; /**< Defines how many rows and columns the landmark has */
-    static constexpr double
-        kGridDistance = 0.08; /**< Defines the distance between two landmark LEDs in meters. This is important for
-                                 esimating the scale. */
-=======
     int id; /**< The landmarks id */
     std::array<double, (int)POSE::N_PARAMS> pose = {
         {0., 0., 0., 0., 0., 0.}}; /**< The landmarks pose */
@@ -128,7 +115,6 @@
     static constexpr double kGridDistance =
         0.08; /**< Defines the distance between two landmark LEDs in meters. This is important for
                  esimating the scale. */
->>>>>>> 54e56d68
 };
 
 /**
