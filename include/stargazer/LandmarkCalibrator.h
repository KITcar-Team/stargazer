//
// This file is part of the stargazer library.
//
// Copyright 2016 Claudio Bandera <claudio.bandera@kit.edu (Karlsruhe Institute of Technology)
//
// The stargazer library is free software: you can redistribute it and/or modify
// it under the terms of the GNU General Public License as published by
// the Free Software Foundation, either version 3 of the License, or
// (at your option) any later version.
//
// The stargazer library is distributed in the hope that it will be useful,
// but WITHOUT ANY WARRANTY; without even the implied warranty of
// MERCHANTABILITY or FITNESS FOR A PARTICULAR PURPOSE. See the
// GNU General Public License for more details.
//
// You should have received a copy of the GNU General Public License
// along with this program. If not, see <http://www.gnu.org/licenses/>.

#pragma once

#include "CoordinateTransformations.h"
#include "StargazerImgTypes.h"
<<<<<<< HEAD
#include "internal/CostFunction.h"
=======
>>>>>>> 54e56d68

#include <map>
#include <vector>
#include <ceres/ceres.h>
namespace stargazer {

/**
<<<<<<< HEAD
 * @brief This is the class responsible for map generation. It computes a full bundle adjustment SLAM optimizing all
=======
 * @brief This is the class responsible for map generation. It computes a full bundle adjustment
 * SLAM optimizing all
>>>>>>> 54e56d68
 * observations of a full calibration sequenz in one optimization problem.
 *
 */
class LandmarkCalibrator {
public:
    /**
     * @brief Constructor.
     *
     * @param cfgfile Path to map file with camera intrinsics and landmark poses.
     * @remark The config file has to be generated with ::writeConfig!
     */
    LandmarkCalibrator(std::string cfgfile);

    /**
<<<<<<< HEAD
     * @brief Adds all residual blocks to the problem. For every marker of every seen landmark at every pose a residual
=======
     * @brief Adds all residual blocks to the problem. For every marker of every seen landmark at
     * every pose a residual
>>>>>>> 54e56d68
     * block is added to the problem.
     *
     * @param observed_poses    Initial guess of the cameras poses
     * @param observed_landmarks    Vector of all observed Image landmarks
     */
    void AddReprojectionResidualBlocks(
        const std::vector<pose_t>& observed_poses,
        const std::vector<std::vector<ImgLandmark>>& observed_landmarks);

    /**
     * @brief Main worker function. It calls the solver of the underlying ceres library.
     *
     */
    void Optimize();
    /**
     * @brief Sets some of the parameters constant. (Unused, debugging only)
     *
     */
    void SetParametersConstant();
    /**
<<<<<<< HEAD
     * @brief Sets an individual landmarks pose constant. This is usefull, for fixing the maps coordinate system to one
=======
     * @brief Sets an individual landmarks pose constant. This is usefull, for fixing the maps
     * coordinate system to one
>>>>>>> 54e56d68
     * landmark.
     *
     * @param id    Id of the landmark to hold constant.
     */
    void SetLandmarkConstant(landmark_map_t::key_type id);
    /**
<<<<<<< HEAD
     * @brief Sets an individual camera pose constant. This is usefull, for fixing the maps coordinate system to one
=======
     * @brief Sets an individual camera pose constant. This is usefull, for fixing the maps
     * coordinate system to one
>>>>>>> 54e56d68
     * pose (normally the first).
     *
     * @param id
     */
    void SetPoseConstant(size_t id);
    /**
     * @brief Removes all parameter and residual blocks from the problem. So that one can start from
     * scratch.
     *
     */
    void ClearProblem();

    /**
     * @brief Getter for the cameras' optimized intrinsic parameters
     *
     * @return const camera_params_t
     */
    const camera_params_t& getIntrinsics() const {
        return camera_intrinsics_;
    }

    /**
     * @brief Getter for map of optimized landmarks
     *
     * @return const landmark_map_t
     */
    const landmark_map_t& getLandmarks() const {
        return landmarks_;
    }

    /**
     * @brief Getter for the optimized camera poses.
     *
     * @return const std::vector<pose_t>
     */
    const std::vector<pose_t>& getPoses() const {
        return camera_poses_;
    }

private:
    ceres::Problem problem;             /**< Ceres problem */
    camera_params_t camera_intrinsics_; /**< Camera parameters */
<<<<<<< HEAD
    landmark_map_t landmarks_;          /**< Map of landmarks. Points have to be defined in landmark coordinates!*/
    std::vector<pose_t> camera_poses_;  /**< Camera poses */
=======
    landmark_map_t
        landmarks_; /**< Map of landmarks. Points have to be defined in landmark coordinates!*/
    std::vector<pose_t> camera_poses_; /**< Camera poses */
>>>>>>> 54e56d68
};

} // namespace stargazer<|MERGE_RESOLUTION|>--- conflicted
+++ resolved
@@ -20,10 +20,6 @@
 
 #include "CoordinateTransformations.h"
 #include "StargazerImgTypes.h"
-<<<<<<< HEAD
-#include "internal/CostFunction.h"
-=======
->>>>>>> 54e56d68
 
 #include <map>
 #include <vector>
@@ -31,12 +27,8 @@
 namespace stargazer {
 
 /**
-<<<<<<< HEAD
- * @brief This is the class responsible for map generation. It computes a full bundle adjustment SLAM optimizing all
-=======
  * @brief This is the class responsible for map generation. It computes a full bundle adjustment
  * SLAM optimizing all
->>>>>>> 54e56d68
  * observations of a full calibration sequenz in one optimization problem.
  *
  */
@@ -51,12 +43,8 @@
     LandmarkCalibrator(std::string cfgfile);
 
     /**
-<<<<<<< HEAD
-     * @brief Adds all residual blocks to the problem. For every marker of every seen landmark at every pose a residual
-=======
      * @brief Adds all residual blocks to the problem. For every marker of every seen landmark at
      * every pose a residual
->>>>>>> 54e56d68
      * block is added to the problem.
      *
      * @param observed_poses    Initial guess of the cameras poses
@@ -77,24 +65,16 @@
      */
     void SetParametersConstant();
     /**
-<<<<<<< HEAD
-     * @brief Sets an individual landmarks pose constant. This is usefull, for fixing the maps coordinate system to one
-=======
      * @brief Sets an individual landmarks pose constant. This is usefull, for fixing the maps
      * coordinate system to one
->>>>>>> 54e56d68
      * landmark.
      *
      * @param id    Id of the landmark to hold constant.
      */
     void SetLandmarkConstant(landmark_map_t::key_type id);
     /**
-<<<<<<< HEAD
-     * @brief Sets an individual camera pose constant. This is usefull, for fixing the maps coordinate system to one
-=======
      * @brief Sets an individual camera pose constant. This is usefull, for fixing the maps
      * coordinate system to one
->>>>>>> 54e56d68
      * pose (normally the first).
      *
      * @param id
@@ -137,14 +117,9 @@
 private:
     ceres::Problem problem;             /**< Ceres problem */
     camera_params_t camera_intrinsics_; /**< Camera parameters */
-<<<<<<< HEAD
-    landmark_map_t landmarks_;          /**< Map of landmarks. Points have to be defined in landmark coordinates!*/
-    std::vector<pose_t> camera_poses_;  /**< Camera poses */
-=======
     landmark_map_t
         landmarks_; /**< Map of landmarks. Points have to be defined in landmark coordinates!*/
     std::vector<pose_t> camera_poses_; /**< Camera poses */
->>>>>>> 54e56d68
 };
 
 } // namespace stargazer