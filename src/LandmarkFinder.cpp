//
// This file is part of the stargazer library.
//
// Copyright 2016 Claudio Bandera <claudio.bandera@kit.edu (Karlsruhe Institute of Technology)
//
// The stargazer library is free software: you can redistribute it and/or modify
// it under the terms of the GNU General Public License as published by
// the Free Software Foundation, either version 3 of the License, or
// (at your option) any later version.
//
// The stargazer library is distributed in the hope that it will be useful,
// but WITHOUT ANY WARRANTY; without even the implied warranty of
// MERCHANTABILITY or FITNESS FOR A PARTICULAR PURPOSE. See the
// GNU General Public License for more details.
//
// You should have received a copy of the GNU General Public License
// along with this program. If not, see <http://www.gnu.org/licenses/>.

#include "LandmarkFinder.h"
<<<<<<< HEAD
#include <opencv2/imgproc.hpp>
=======
#include <boost/range/adaptor/reversed.hpp>
>>>>>>> 54e56d68

using namespace std;
using namespace stargazer;

///--------------------------------------------------------------------------------------///
/// Default constructor
///--------------------------------------------------------------------------------------///
LandmarkFinder::LandmarkFinder(std::string cfgfile) {

    /// set parameters
    threshold = 20;
    tight_filter_size = 3;
    wide_filter_size = 11;

    maxRadiusForPixelCluster = 3;
    minPixelForCluster = 1;
    maxPixelForCluster = 1000;
    maxRadiusForCluster = 40;
    minPointsPerLandmark = 5;
    maxPointsPerLandmark = 9;

    /// Read in Landmark ids
    camera_params_t dummy;
    landmark_map_t landmarks;
    readConfig(cfgfile, dummy, landmarks);
    for (auto& el : landmarks)
        valid_ids_.push_back(el.first);
}

///--------------------------------------------------------------------------------------///
/// default destructor
///
///--------------------------------------------------------------------------------------///
LandmarkFinder::~LandmarkFinder() {
}

///--------------------------------------------------------------------------------------///
/// FindMarker processing method
/// Handles the complete processing
///--------------------------------------------------------------------------------------///
int LandmarkFinder::DetectLandmarks(const cv::Mat& img, std::vector<ImgLandmark>& detected_landmarks) {
    clusteredPixels_.clear();
    clusteredPoints_.clear();

    /// check if input is valid
    // Explanation for CV_ Codes :
    // CV_[The number of bits per item][Signed or Unsigned][Type Prefix]C[The channel number]
    img.assignTo(grayImage_, CV_8UC1); // 8bit unsigned with 3 channels
    if (!grayImage_.data) {            /// otherwise: return with error
        std::cerr << "Input data is invalid" << std::endl;
        return -1;
    }
    detected_landmarks.clear();

    /// smooth image
    FilterImage(grayImage_, filteredImage_);
    /// This method finds bright points in image
    /// returns vector of center points of pixel groups
    clusteredPixels_ = FindPoints(filteredImage_);

    /// cluster points to groups which could be landmarks
    /// returns a vector of clusters which themselves are vectors of points
    FindClusters(clusteredPixels_, clusteredPoints_, maxRadiusForCluster, minPointsPerLandmark, maxPointsPerLandmark);

    /// on the clustered points, extract corners
    /// output is of type landmark, because now you can almost be certain that
    /// what you have is a landmark
    detected_landmarks = FindLandmarks(clusteredPoints_);
    //  std::cout << "Number of preliminary landmarks found: "<<
    //  detected_landmarks.size() << std::endl;

    return 0;
}

///--------------------------------------------------------------------------------------///
/// FilterImage for pixel groups
/// disk filter image to find round shapes
///--------------------------------------------------------------------------------------///
void LandmarkFinder::FilterImage(const cv::Mat& img_in, cv::Mat& img_out) {

    cv::Mat tight_filtered, wide_filtered;
    if (tight_filter_size == 0) {
        tight_filtered = img_in;
    } else {
        cv::boxFilter(img_in, tight_filtered, -1, cv::Size(tight_filter_size, tight_filter_size), cv::Point(-1, -1),
                      true, cv::BORDER_DEFAULT);
    }
    cv::boxFilter(img_in, wide_filtered, -1, cv::Size(wide_filter_size, wide_filter_size), cv::Point(-1, -1), true,
                  cv::BORDER_DEFAULT);
    img_out = tight_filtered - wide_filtered;
}

///--------------------------------------------------------------------------------------///
/// FindPoints for pixel groups
/// threshold pixels and group them
///--------------------------------------------------------------------------------------///
std::vector<cv::Point> LandmarkFinder::FindPoints(cv::Mat& img_in) {

    /// thresholding for pixels: put all pixels over a threshold in vector
    cv::Mat binary;
    cv::threshold(img_in, binary, threshold, 255, cv::THRESH_BINARY);

    std::vector<cv::Point> pixels;
    cv::findNonZero(binary, pixels);

    /// use this vector to group all pixels
    /// todo: this can be done more efficiently, e.g. region growing
    std::vector<Cluster> clusteredPixels;
    FindClusters(pixels, clusteredPixels, maxRadiusForPixelCluster, minPixelForCluster, maxPixelForCluster);

    /// compute mean of each pixel cluster and put it into output vector
    /// todo: this can be done more efficiently
    std::vector<cv::Point> points;
    points.reserve(clusteredPixels.size());
    for (auto& cluster : clusteredPixels) {
        cv::Point thisPoint = cv::Point(0, 0);
        for (auto& pixel : cluster) { /// go thru all points in this cluster
            thisPoint += pixel;
        }
        thisPoint *= 1.0 / cluster.size();
        points.push_back(thisPoint);
    }

    return points;
}

///--------------------------------------------------------------------------------------///
/// FindClusters groups points from input vector into groups
///
///--------------------------------------------------------------------------------------///
void LandmarkFinder::FindClusters(const std::vector<cv::Point>& points_in, std::vector<Cluster>& clusters,
                                  const float radiusThreshold, const unsigned int minPointsThreshold,
                                  const unsigned int maxPointsThreshold) {

    for (auto& thisPoint : points_in) /// go thru all points
    {
        bool clusterFound = 0; /// set flag that not used yet

        /// the last created cluster is most liley the one we are looking for
        for (auto& cluster : boost::adaptors::reverse(clusters)) { /// go thru all clusters
            for (auto& clusterPoint : cluster) {                   /// go thru all points in this cluster
                /// if distance is smaller than threshold, add point to cluster
                if (cv::norm(clusterPoint - thisPoint) <= radiusThreshold) {
                    cluster.push_back(thisPoint);
                    clusterFound = true;
                    break; /// because point has been added to cluster, no further search is neccessary
                }
            }

            if (clusterFound) /// because point has been added to cluster, no further search is neccessary
                break;
        }

        if (!clusterFound) /// not assigned to any cluster
        {
            Cluster newCluster;              /// create new cluster
            newCluster.push_back(thisPoint); /// put this point in this new cluster
            clusters.push_back(newCluster);  /// add this cluster to the list
        }
    }

    /// second rule: check for minimum and maximum of points per cluster
    clusters.erase(std::remove_if(clusters.begin(), clusters.end(),
                                  [&](Cluster& cluster) {
                                      return (minPointsThreshold > cluster.size() ||
                                              maxPointsThreshold < cluster.size());
                                  }),
                   clusters.end());
}

///--------------------------------------------------------------------------------------///
/// FindCorners identifies the three corner points and sorts them into output vector
/// -> find three points whos sum of length is maximum and two edges are perpendicular
///--------------------------------------------------------------------------------------///
bool LandmarkFinder::FindCorners(std::vector<cv::Point>& point_list, std::vector<cv::Point>& corner_points) {

    float fw1 = 0.6, fw2 = 30.0, fw3 = 3.0; // Weight factors for score function
    float fp = 1.05;                        // safety_factor_for_length_comparison
    float best_score = -10000;              // Score for best combination of points

    /*  Numbering of corners and coordinate frame FOR THIS FUNCTION ONLY // TODO use normal numbering
     *       ---> y
     *  |   1   .   .   .
     *  |   .   .   .   .
     *  V   .   .   .   .
     *  x   3   .   .   2
     */

    /// Try all combinations of three points
    bool corners_found = false;
    cv::Point *cornerOne, *cornerTwo, *cornerThree;
    for (size_t i = 0; i < point_list.size(); i++) {
        cv::Point& firstPoint = point_list[i];
        for (size_t j = i + 1; j < point_list.size(); j++) {
            cv::Point& secondPoint = point_list[j];
            cv::Point v12 = firstPoint - secondPoint;
            for (size_t k = j + 1; k < point_list.size(); k++) {
                cv::Point& thirdPoint = point_list[k];
                cv::Point v31 = firstPoint - thirdPoint;
                cv::Point v32 = secondPoint - thirdPoint;

                /// Since we test every combination only once, make sure the lengths are correct:
                // norm(v12) > norm(v31) >= (v32)
                if ((cv::norm(v31) > fp * cv::norm(v32)) && (cv::norm(v31) > fp * cv::norm(v12))) {
                    v12 = v31; // v12 should be longest -> hypotenuse
                    v31 = firstPoint - secondPoint;
                    v32 = v32;
                } else if ((cv::norm(v32) > fp * cv::norm(v31)) && (cv::norm(v32) > fp * cv::norm(v12))) {
                    v12 = v32;
                    v32 = v31;
                    v31 = firstPoint - secondPoint;
                }

                float dist12 = cv::norm(v12);
                float dist31 = cv::norm(v31);
                float dist32 = cv::norm(v32);
                float sumOfLength = dist12 + dist31 + dist32;

                // Project v32 onto v31 -> resulting length should be close to zero
                // TODO use cross product?
                float projectedLength = std::abs((v32.x * v31.x + v32.y * v31.y)) / dist31 / dist32;
                float diffInLength = fabs(dist31 - dist32);

                // We are trying to maximise sumOfLength while minimizing projectedLength and diffInLength
                if (best_score < (fw1 * sumOfLength - (fw2 * projectedLength + fw3 * diffInLength))) {
                    if (100.0 > dist12 && 80.0 > dist31 && 80.0 > dist32) {
                        if (fabs(dist31 - dist32) < 0.5 * dist12) {
                            /// remember their addresses and distance
                            corners_found = true;
                            cornerOne = &firstPoint;
                            cornerTwo = &secondPoint;
                            cornerThree = &thirdPoint;
                            best_score = fw1 * sumOfLength - fw2 * projectedLength - fw3 * diffInLength;
                        }
                    }
                }
            }
        }
    }
    if (!corners_found) {
        return false;
    }

    /// The three distances have to be updated for calculations in the next steps
    cv::Point v12 = *cornerTwo - *cornerOne;
    cv::Point v31 = *cornerOne - *cornerThree;
    cv::Point v32 = *cornerTwo - *cornerThree;

    /// Compare the distances and get the diagonal of the landmark
    /// note the reversed order: it's 1-3-2, because the corner 3 is the one
    /// between 1 and 2 this helps for post-processing
    if ((cv::norm(v12) > fp * cv::norm(v31)) && (cv::norm(v12) > fp * cv::norm(v32))) {
        ;
    } else if ((cv::norm(v31) > fp * cv::norm(v32)) && (cv::norm(v31) > fp * cv::norm(v12))) {
        std::swap(cornerTwo, cornerThree);
    } else {
        std::swap(cornerOne, cornerThree);
    }

    /// Store in output container
    corner_points.push_back(*cornerOne);
    corner_points.push_back(*cornerThree);
    corner_points.push_back(*cornerTwo);

    /// Remove from input list
    point_list.erase(std::remove(point_list.begin(), point_list.end(), *cornerOne), point_list.end());
    point_list.erase(std::remove(point_list.begin(), point_list.end(), *cornerTwo), point_list.end());
    point_list.erase(std::remove(point_list.begin(), point_list.end(), *cornerThree), point_list.end());

    return true;
}

///--------------------------------------------------------------------------------------///
/// FindLandmarks identifies landmark inside a point cluster
///
///--------------------------------------------------------------------------------------///
std::vector<ImgLandmark> LandmarkFinder::FindLandmarks(const std::vector<Cluster>& clusteredPoints) {

    std::vector<ImgLandmark> OutputLandmarks;

    for (auto& cluster : clusteredPoints) { /// go thru all clusters

        /// since most probably each cluster represents a landmark, create one
        ImgLandmark newLandmark;
        newLandmark.nID = 0; /// we have not identified anything, so default ID is zero
        newLandmark.voIDPoints =
            cluster; /// all points in this cluster are copied to the ID point vector for further examination

        /// FindCorners will move the three corner points into the corners vector
        if (!FindCorners(newLandmark.voIDPoints, newLandmark.voCorners))
            continue;

        /// add this landmark to the landmark vector
        OutputLandmarks.push_back(newLandmark);
    }

    GetIDs(OutputLandmarks);

    /// done and return landmarks
    return OutputLandmarks;
}

///--------------------------------------------------------------------------------------///
/// CalculateIdForward sorts the given idPoints and calculates the id
///
///--------------------------------------------------------------------------------------///
bool LandmarkFinder::CalculateIdForward(ImgLandmark& landmark, std::vector<uint16_t>& valid_ids) {
    // TOD clean up this function
    /// first of all: get the three corner points
    const cv::Point* oCornerOne = &landmark.voCorners.at(0);
    const cv::Point* oCornerTwo = &landmark.voCorners.at(1);
    const cv::Point* oCornerThree = &landmark.voCorners.at(2);

    // TODO move these checks into FindCorners function
    /// second: get the x- and y-axis of the landmark
    cv::Point oTwoOne = *oCornerOne - *oCornerTwo;
    cv::Point oTwoThree = *oCornerThree - *oCornerTwo;

    /// third: make sure, they are in the right order.
    /// we do this by checking if the cross product is positive
    if (0 > oTwoOne.cross(oTwoThree)) {
        std::swap(oCornerOne, oCornerThree);
        std::swap(oTwoOne, oTwoThree);
        std::swap(landmark.voCorners.at(0), landmark.voCorners.at(2));
    }

    /// at this point we have a right hand system in image coordinates

    /// now, we find the affine transformation which maps the landmark from
    /// image coordinate in a landmark-related coordinate frame
    /// with the corners defined as (0,0), (1,0) and (0,1)

    /// for this, we just compute the inverse of the two side vectors
    cv::Mat Transform(2, 2, CV_32FC1);
    Transform.at<float>(0, 0) = float(oTwoOne.x);
    Transform.at<float>(1, 0) = float(oTwoOne.y);
    Transform.at<float>(0, 1) = float(oTwoThree.x);
    Transform.at<float>(1, 1) = float(oTwoThree.y);

    Transform = Transform.inv();

    /// now we have a transform which maps [0,1028]x[0,1280] -> [0,1]x[0,1],
    /// i.e. our landmark is in the latter do
    ///

    /// next, the ID points are transformed accordingly and then matched to
    /// their binary values

    /// the point under examination
    cv::Mat ThisPoint(2, 1, CV_32FC1);

    /// the total ID
    uint16_t ID = 0;

    /// go thru all ID points in this landmark structure
    std::vector<uint16_t> pPointsIDs;
    for (const auto& pPoints : landmark.voIDPoints) {
        /// first step: bring the ID point in relation to the origin of the
        /// landmark
        ThisPoint.at<float>(0, 0) = float(pPoints.x - oCornerTwo->x);
        ThisPoint.at<float>(1, 0) = float(pPoints.y - oCornerTwo->y);

        /// apply transfrom
        ThisPoint = Transform * ThisPoint;

        /// next step is the quantization in values between 0 and 3
        float x = ThisPoint.at<float>(0, 0);
        float y = ThisPoint.at<float>(1, 0);

        /// it's 1-y because in the definition of the landmark ID the x axis runs
        /// down
        int nY = floor((y) / 0.25);
        int nX = floor((1 - x) / 0.25);

        nX = nX < 0 ? 0 : nX;
        nX = nX > 3 ? 3 : nX;
        nY = nY < 0 ? 0 : nY;
        nY = nY > 3 ? 3 : nY;

        /// the binary values ar coded: x steps are binary shifts within 4 bit
        /// blocks
        ///                             y steps are binary shifts of 4 bit blocks
        ///                             see http://hagisonic.com/ for more
        ///                             information on this
        uint16_t ThisPointID = static_cast<uint16_t>((1 << nX) << 4 * nY);
        pPointsIDs.push_back(ThisPointID);

        /// add this point's contribution to the landmark ID
        ID += ThisPointID;
    }

    /// Sort points
    /* The order of id points
    *      x   3   7   .
    *      1   4   8   12
    *      2   5   9   13
    *      x   6   10  x
    */
    parallel_vector_sort(pPointsIDs, landmark.voIDPoints);

    /// assign ID to landmark
    landmark.nID = ID;

    /// validate with the vector of available IDs
    std::vector<uint16_t>::iterator idIterator = std::find(valid_ids.begin(), valid_ids.end(), landmark.nID);
    if (idIterator != valid_ids.end()) { /// ID matches one which is available:
        valid_ids.erase(idIterator);     /// remove this ID
        return true;
    } else { /// no ID match
        return false;
    }
}

///--------------------------------------------------------------------------------------///
/// CalculateIdBackward searches in the filtered image for id points, given the corners.
///
///--------------------------------------------------------------------------------------///
bool LandmarkFinder::CalculateIdBackward(ImgLandmark& landmark, std::vector<uint16_t>& valid_ids) {
    // TOD clean up this function
    uint16_t nThisID = 0;

    /// same as before: finde affine transformation, but this time from landmark
    /// coordinates to image coordinates
    const cv::Point* oCornerOne = &landmark.voCorners.at(0);
    const cv::Point* oCornerTwo = &landmark.voCorners.at(1);
    const cv::Point* oCornerThree = &landmark.voCorners.at(2);

    cv::Point oTwoOne = *oCornerOne - *oCornerTwo;
    cv::Point oTwoThree = *oCornerThree - *oCornerTwo;

    /// make it a right hand system
    if (0 > oTwoOne.cross(oTwoThree)) {
        std::swap(oCornerOne, oCornerThree);
        std::swap(oTwoOne, oTwoThree);
        std::swap(landmark.voCorners.at(0), landmark.voCorners.at(2));
    }

    /// now we delete the previously detected points and go the other way around
    landmark.voIDPoints.clear();

    cv::Mat Transform(2, 2, CV_32FC1);
    Transform.at<float>(0, 0) = float(oTwoOne.x);
    Transform.at<float>(0, 1) = float(oTwoThree.x);
    Transform.at<float>(1, 0) = float(oTwoOne.y);
    Transform.at<float>(1, 1) = float(oTwoThree.y);

    cv::Mat ThisPoint(2, 1, CV_32FC1);
    std::vector<uint16_t> pPointsIDs;

    /// go thru all possible ID points and see if the image has a high gray
    /// value there, i.e. there's light
    for (int nX = 0; nX < 4; nX++) {
        for (int nY = 0; nY < 4; nY++) {
            /// this must not be done for the three corner points of course
            if ((nX != 0 || nY != 0) && (nX != 0 || nY != 3) && (nX != 3 || nY != 0)) {
                uint16_t ThisPointID = 0;
                /// since we know the corners, we can go in thirds between them to see
                /// if theres a light
                ThisPoint.at<float>(0, 0) = float(nX) * 0.333;
                ThisPoint.at<float>(1, 0) = float(nY) * 0.333;

                ThisPoint = Transform * ThisPoint;

                ThisPoint.at<float>(0, 0) += float(oCornerTwo->x);
                ThisPoint.at<float>(1, 0) += float(oCornerTwo->y);

                cv::Point Index(int(ThisPoint.at<float>(0, 0)), int(ThisPoint.at<float>(1, 0)));

                /// same as for the pixel detection: see if the gray value at the
                /// point where the light should be exceeds a threshold and thus
                /// supports the light hypothesis
                if (0 > Index.x || 0 > Index.y || grayImage_.cols <= Index.x || grayImage_.rows <= Index.y) {
                    continue;
                }

                if (threshold < grayImage_.at<uint8_t>(Index.y,
                                                       Index.x)) { /// todo: this might be extended to some area
                    ThisPointID = static_cast<uint16_t>((1 << (3 - nX)) << 4 * nY);
                    landmark.voIDPoints.push_back(Index);
                    pPointsIDs.push_back(ThisPointID);
                }

                /// add the contribution to the total ID
                nThisID += ThisPointID;
            }
        }
    }

    /// Sort points
    /* The order of id points
    *      x   3   7   .
    *      1   4   8   12
    *      2   5   9   13
    *      x   6   10  x
    */
    parallel_vector_sort(pPointsIDs, landmark.voIDPoints);

    landmark.nID = nThisID;

    /// now, same as before, validate with available IDs
    std::vector<uint16_t>::iterator pIDLUTIt = std::find(valid_ids.begin(), valid_ids.end(), nThisID);
    /// if the new ID is valid, enqueue the landmark again
    if (pIDLUTIt != valid_ids.end()) {
        valid_ids.erase(pIDLUTIt);
        return true;
    } else {
        return false;
    }
}

///--------------------------------------------------------------------------------------///
/// GetIDs is to identify the ID of a landmark according to the point pattern
/// see http://hagisonic.com/ for information on pattern
///--------------------------------------------------------------------------------------///
int LandmarkFinder::GetIDs(std::vector<ImgLandmark>& landmarks) {
    /*  Numbering of corners and coordinate frame
     *       ---> y
     *  |   1   .   .   .
     *  |   .   .   .   .
     *  V   .   .   .   .
     *  x   2   .   .   3
     */
    /// get vector of possible IDs
    std::vector<uint16_t> validIDs = valid_ids_;

    /// vector of iterators to Landmarks which where not identified correctly
    /// once we've been through all landmarks, we can look up available IDs in the
    /// vector define above.
    /// this is why we remember errors but don't correct them right away.
    std::vector<ImgLandmark> landmarksInQueue;

    /// First, try to use the id points given to determine landmark id.
    std::vector<ImgLandmark>::iterator pLandmarkIt = landmarks.begin();
    while (pLandmarkIt != landmarks.end()) {

        if (CalculateIdForward(*pLandmarkIt, validIDs)) {
            ++pLandmarkIt; /// go to next landmark
        } else {
            landmarksInQueue.push_back(*pLandmarkIt); /// put this landmark in queue for second processing run
            landmarks.erase(pLandmarkIt); /// delete it from valid landmark list. This also is a step to next landmark
        }
    }

    /// now, go thru all landmarks which did not match a valid ID and try to match them to one of the remaining
    for (auto& landmark : landmarksInQueue) {
        if (CalculateIdBackward(landmark, validIDs)) {
            landmarks.push_back(landmark);
        } else {
            ; /// go to next landmark
        }
    }

    return 0;
}

void LandmarkFinder::parallel_vector_sort(std::vector<uint16_t>& ids, std::vector<cv::Point>& points) {
    size_t len = ids.size();
    size_t stepsize = len / 2; // Zu Beginn ist die Lücke über den halben Array.
    bool b = true;
    while (b) {
        b = false; // b bleibt auf false, wenn kein einziges Mal etwas falsch ist.
        for (size_t i = 0; i < len; i++) {
            if (stepsize + i >= len) // Schutz vor Speicherfehlern
            {
                break;
            }
            if (ids[i] > ids[i + stepsize]) // überprüft ob die zwei Elemente falsch herum sind
            {
                std::swap(ids[i], ids[i + stepsize]); // wenn ja -> vertauschen
                std::swap(points[i], points[i + stepsize]);
                b = true;
            }
        }
        stepsize = stepsize / 1.3; // Lücke verkleinern für nächsten Durchlauf
        if (stepsize < 1) {
            stepsize = 1;
        }
    }
}
<|MERGE_RESOLUTION|>--- conflicted
+++ resolved
@@ -1,603 +1,599 @@
-//
-// This file is part of the stargazer library.
-//
-// Copyright 2016 Claudio Bandera <claudio.bandera@kit.edu (Karlsruhe Institute of Technology)
-//
-// The stargazer library is free software: you can redistribute it and/or modify
-// it under the terms of the GNU General Public License as published by
-// the Free Software Foundation, either version 3 of the License, or
-// (at your option) any later version.
-//
-// The stargazer library is distributed in the hope that it will be useful,
-// but WITHOUT ANY WARRANTY; without even the implied warranty of
-// MERCHANTABILITY or FITNESS FOR A PARTICULAR PURPOSE. See the
-// GNU General Public License for more details.
-//
-// You should have received a copy of the GNU General Public License
-// along with this program. If not, see <http://www.gnu.org/licenses/>.
-
-#include "LandmarkFinder.h"
-<<<<<<< HEAD
-#include <opencv2/imgproc.hpp>
-=======
-#include <boost/range/adaptor/reversed.hpp>
->>>>>>> 54e56d68
-
-using namespace std;
-using namespace stargazer;
-
-///--------------------------------------------------------------------------------------///
-/// Default constructor
-///--------------------------------------------------------------------------------------///
-LandmarkFinder::LandmarkFinder(std::string cfgfile) {
-
-    /// set parameters
-    threshold = 20;
-    tight_filter_size = 3;
-    wide_filter_size = 11;
-
-    maxRadiusForPixelCluster = 3;
-    minPixelForCluster = 1;
-    maxPixelForCluster = 1000;
-    maxRadiusForCluster = 40;
-    minPointsPerLandmark = 5;
-    maxPointsPerLandmark = 9;
-
-    /// Read in Landmark ids
-    camera_params_t dummy;
-    landmark_map_t landmarks;
-    readConfig(cfgfile, dummy, landmarks);
-    for (auto& el : landmarks)
-        valid_ids_.push_back(el.first);
-}
-
-///--------------------------------------------------------------------------------------///
-/// default destructor
-///
-///--------------------------------------------------------------------------------------///
-LandmarkFinder::~LandmarkFinder() {
-}
-
-///--------------------------------------------------------------------------------------///
-/// FindMarker processing method
-/// Handles the complete processing
-///--------------------------------------------------------------------------------------///
-int LandmarkFinder::DetectLandmarks(const cv::Mat& img, std::vector<ImgLandmark>& detected_landmarks) {
-    clusteredPixels_.clear();
-    clusteredPoints_.clear();
-
-    /// check if input is valid
-    // Explanation for CV_ Codes :
-    // CV_[The number of bits per item][Signed or Unsigned][Type Prefix]C[The channel number]
-    img.assignTo(grayImage_, CV_8UC1); // 8bit unsigned with 3 channels
-    if (!grayImage_.data) {            /// otherwise: return with error
-        std::cerr << "Input data is invalid" << std::endl;
-        return -1;
-    }
-    detected_landmarks.clear();
-
-    /// smooth image
-    FilterImage(grayImage_, filteredImage_);
-    /// This method finds bright points in image
-    /// returns vector of center points of pixel groups
-    clusteredPixels_ = FindPoints(filteredImage_);
-
-    /// cluster points to groups which could be landmarks
-    /// returns a vector of clusters which themselves are vectors of points
-    FindClusters(clusteredPixels_, clusteredPoints_, maxRadiusForCluster, minPointsPerLandmark, maxPointsPerLandmark);
-
-    /// on the clustered points, extract corners
-    /// output is of type landmark, because now you can almost be certain that
-    /// what you have is a landmark
-    detected_landmarks = FindLandmarks(clusteredPoints_);
-    //  std::cout << "Number of preliminary landmarks found: "<<
-    //  detected_landmarks.size() << std::endl;
-
-    return 0;
-}
-
-///--------------------------------------------------------------------------------------///
-/// FilterImage for pixel groups
-/// disk filter image to find round shapes
-///--------------------------------------------------------------------------------------///
-void LandmarkFinder::FilterImage(const cv::Mat& img_in, cv::Mat& img_out) {
-
-    cv::Mat tight_filtered, wide_filtered;
-    if (tight_filter_size == 0) {
-        tight_filtered = img_in;
-    } else {
-        cv::boxFilter(img_in, tight_filtered, -1, cv::Size(tight_filter_size, tight_filter_size), cv::Point(-1, -1),
-                      true, cv::BORDER_DEFAULT);
-    }
-    cv::boxFilter(img_in, wide_filtered, -1, cv::Size(wide_filter_size, wide_filter_size), cv::Point(-1, -1), true,
-                  cv::BORDER_DEFAULT);
-    img_out = tight_filtered - wide_filtered;
-}
-
-///--------------------------------------------------------------------------------------///
-/// FindPoints for pixel groups
-/// threshold pixels and group them
-///--------------------------------------------------------------------------------------///
-std::vector<cv::Point> LandmarkFinder::FindPoints(cv::Mat& img_in) {
-
-    /// thresholding for pixels: put all pixels over a threshold in vector
-    cv::Mat binary;
-    cv::threshold(img_in, binary, threshold, 255, cv::THRESH_BINARY);
-
-    std::vector<cv::Point> pixels;
-    cv::findNonZero(binary, pixels);
-
-    /// use this vector to group all pixels
-    /// todo: this can be done more efficiently, e.g. region growing
-    std::vector<Cluster> clusteredPixels;
-    FindClusters(pixels, clusteredPixels, maxRadiusForPixelCluster, minPixelForCluster, maxPixelForCluster);
-
-    /// compute mean of each pixel cluster and put it into output vector
-    /// todo: this can be done more efficiently
-    std::vector<cv::Point> points;
-    points.reserve(clusteredPixels.size());
-    for (auto& cluster : clusteredPixels) {
-        cv::Point thisPoint = cv::Point(0, 0);
-        for (auto& pixel : cluster) { /// go thru all points in this cluster
-            thisPoint += pixel;
-        }
-        thisPoint *= 1.0 / cluster.size();
-        points.push_back(thisPoint);
-    }
-
-    return points;
-}
-
-///--------------------------------------------------------------------------------------///
-/// FindClusters groups points from input vector into groups
-///
-///--------------------------------------------------------------------------------------///
-void LandmarkFinder::FindClusters(const std::vector<cv::Point>& points_in, std::vector<Cluster>& clusters,
-                                  const float radiusThreshold, const unsigned int minPointsThreshold,
-                                  const unsigned int maxPointsThreshold) {
-
-    for (auto& thisPoint : points_in) /// go thru all points
-    {
-        bool clusterFound = 0; /// set flag that not used yet
-
-        /// the last created cluster is most liley the one we are looking for
-        for (auto& cluster : boost::adaptors::reverse(clusters)) { /// go thru all clusters
-            for (auto& clusterPoint : cluster) {                   /// go thru all points in this cluster
-                /// if distance is smaller than threshold, add point to cluster
-                if (cv::norm(clusterPoint - thisPoint) <= radiusThreshold) {
-                    cluster.push_back(thisPoint);
-                    clusterFound = true;
-                    break; /// because point has been added to cluster, no further search is neccessary
-                }
-            }
-
-            if (clusterFound) /// because point has been added to cluster, no further search is neccessary
-                break;
-        }
-
-        if (!clusterFound) /// not assigned to any cluster
-        {
-            Cluster newCluster;              /// create new cluster
-            newCluster.push_back(thisPoint); /// put this point in this new cluster
-            clusters.push_back(newCluster);  /// add this cluster to the list
-        }
-    }
-
-    /// second rule: check for minimum and maximum of points per cluster
-    clusters.erase(std::remove_if(clusters.begin(), clusters.end(),
-                                  [&](Cluster& cluster) {
-                                      return (minPointsThreshold > cluster.size() ||
-                                              maxPointsThreshold < cluster.size());
-                                  }),
-                   clusters.end());
-}
-
-///--------------------------------------------------------------------------------------///
-/// FindCorners identifies the three corner points and sorts them into output vector
-/// -> find three points whos sum of length is maximum and two edges are perpendicular
-///--------------------------------------------------------------------------------------///
-bool LandmarkFinder::FindCorners(std::vector<cv::Point>& point_list, std::vector<cv::Point>& corner_points) {
-
-    float fw1 = 0.6, fw2 = 30.0, fw3 = 3.0; // Weight factors for score function
-    float fp = 1.05;                        // safety_factor_for_length_comparison
-    float best_score = -10000;              // Score for best combination of points
-
-    /*  Numbering of corners and coordinate frame FOR THIS FUNCTION ONLY // TODO use normal numbering
-     *       ---> y
-     *  |   1   .   .   .
-     *  |   .   .   .   .
-     *  V   .   .   .   .
-     *  x   3   .   .   2
-     */
-
-    /// Try all combinations of three points
-    bool corners_found = false;
-    cv::Point *cornerOne, *cornerTwo, *cornerThree;
-    for (size_t i = 0; i < point_list.size(); i++) {
-        cv::Point& firstPoint = point_list[i];
-        for (size_t j = i + 1; j < point_list.size(); j++) {
-            cv::Point& secondPoint = point_list[j];
-            cv::Point v12 = firstPoint - secondPoint;
-            for (size_t k = j + 1; k < point_list.size(); k++) {
-                cv::Point& thirdPoint = point_list[k];
-                cv::Point v31 = firstPoint - thirdPoint;
-                cv::Point v32 = secondPoint - thirdPoint;
-
-                /// Since we test every combination only once, make sure the lengths are correct:
-                // norm(v12) > norm(v31) >= (v32)
-                if ((cv::norm(v31) > fp * cv::norm(v32)) && (cv::norm(v31) > fp * cv::norm(v12))) {
-                    v12 = v31; // v12 should be longest -> hypotenuse
-                    v31 = firstPoint - secondPoint;
-                    v32 = v32;
-                } else if ((cv::norm(v32) > fp * cv::norm(v31)) && (cv::norm(v32) > fp * cv::norm(v12))) {
-                    v12 = v32;
-                    v32 = v31;
-                    v31 = firstPoint - secondPoint;
-                }
-
-                float dist12 = cv::norm(v12);
-                float dist31 = cv::norm(v31);
-                float dist32 = cv::norm(v32);
-                float sumOfLength = dist12 + dist31 + dist32;
-
-                // Project v32 onto v31 -> resulting length should be close to zero
-                // TODO use cross product?
-                float projectedLength = std::abs((v32.x * v31.x + v32.y * v31.y)) / dist31 / dist32;
-                float diffInLength = fabs(dist31 - dist32);
-
-                // We are trying to maximise sumOfLength while minimizing projectedLength and diffInLength
-                if (best_score < (fw1 * sumOfLength - (fw2 * projectedLength + fw3 * diffInLength))) {
-                    if (100.0 > dist12 && 80.0 > dist31 && 80.0 > dist32) {
-                        if (fabs(dist31 - dist32) < 0.5 * dist12) {
-                            /// remember their addresses and distance
-                            corners_found = true;
-                            cornerOne = &firstPoint;
-                            cornerTwo = &secondPoint;
-                            cornerThree = &thirdPoint;
-                            best_score = fw1 * sumOfLength - fw2 * projectedLength - fw3 * diffInLength;
-                        }
-                    }
-                }
-            }
-        }
-    }
-    if (!corners_found) {
-        return false;
-    }
-
-    /// The three distances have to be updated for calculations in the next steps
-    cv::Point v12 = *cornerTwo - *cornerOne;
-    cv::Point v31 = *cornerOne - *cornerThree;
-    cv::Point v32 = *cornerTwo - *cornerThree;
-
-    /// Compare the distances and get the diagonal of the landmark
-    /// note the reversed order: it's 1-3-2, because the corner 3 is the one
-    /// between 1 and 2 this helps for post-processing
-    if ((cv::norm(v12) > fp * cv::norm(v31)) && (cv::norm(v12) > fp * cv::norm(v32))) {
-        ;
-    } else if ((cv::norm(v31) > fp * cv::norm(v32)) && (cv::norm(v31) > fp * cv::norm(v12))) {
-        std::swap(cornerTwo, cornerThree);
-    } else {
-        std::swap(cornerOne, cornerThree);
-    }
-
-    /// Store in output container
-    corner_points.push_back(*cornerOne);
-    corner_points.push_back(*cornerThree);
-    corner_points.push_back(*cornerTwo);
-
-    /// Remove from input list
-    point_list.erase(std::remove(point_list.begin(), point_list.end(), *cornerOne), point_list.end());
-    point_list.erase(std::remove(point_list.begin(), point_list.end(), *cornerTwo), point_list.end());
-    point_list.erase(std::remove(point_list.begin(), point_list.end(), *cornerThree), point_list.end());
-
-    return true;
-}
-
-///--------------------------------------------------------------------------------------///
-/// FindLandmarks identifies landmark inside a point cluster
-///
-///--------------------------------------------------------------------------------------///
-std::vector<ImgLandmark> LandmarkFinder::FindLandmarks(const std::vector<Cluster>& clusteredPoints) {
-
-    std::vector<ImgLandmark> OutputLandmarks;
-
-    for (auto& cluster : clusteredPoints) { /// go thru all clusters
-
-        /// since most probably each cluster represents a landmark, create one
-        ImgLandmark newLandmark;
-        newLandmark.nID = 0; /// we have not identified anything, so default ID is zero
-        newLandmark.voIDPoints =
-            cluster; /// all points in this cluster are copied to the ID point vector for further examination
-
-        /// FindCorners will move the three corner points into the corners vector
-        if (!FindCorners(newLandmark.voIDPoints, newLandmark.voCorners))
-            continue;
-
-        /// add this landmark to the landmark vector
-        OutputLandmarks.push_back(newLandmark);
-    }
-
-    GetIDs(OutputLandmarks);
-
-    /// done and return landmarks
-    return OutputLandmarks;
-}
-
-///--------------------------------------------------------------------------------------///
-/// CalculateIdForward sorts the given idPoints and calculates the id
-///
-///--------------------------------------------------------------------------------------///
-bool LandmarkFinder::CalculateIdForward(ImgLandmark& landmark, std::vector<uint16_t>& valid_ids) {
-    // TOD clean up this function
-    /// first of all: get the three corner points
-    const cv::Point* oCornerOne = &landmark.voCorners.at(0);
-    const cv::Point* oCornerTwo = &landmark.voCorners.at(1);
-    const cv::Point* oCornerThree = &landmark.voCorners.at(2);
-
-    // TODO move these checks into FindCorners function
-    /// second: get the x- and y-axis of the landmark
-    cv::Point oTwoOne = *oCornerOne - *oCornerTwo;
-    cv::Point oTwoThree = *oCornerThree - *oCornerTwo;
-
-    /// third: make sure, they are in the right order.
-    /// we do this by checking if the cross product is positive
-    if (0 > oTwoOne.cross(oTwoThree)) {
-        std::swap(oCornerOne, oCornerThree);
-        std::swap(oTwoOne, oTwoThree);
-        std::swap(landmark.voCorners.at(0), landmark.voCorners.at(2));
-    }
-
-    /// at this point we have a right hand system in image coordinates
-
-    /// now, we find the affine transformation which maps the landmark from
-    /// image coordinate in a landmark-related coordinate frame
-    /// with the corners defined as (0,0), (1,0) and (0,1)
-
-    /// for this, we just compute the inverse of the two side vectors
-    cv::Mat Transform(2, 2, CV_32FC1);
-    Transform.at<float>(0, 0) = float(oTwoOne.x);
-    Transform.at<float>(1, 0) = float(oTwoOne.y);
-    Transform.at<float>(0, 1) = float(oTwoThree.x);
-    Transform.at<float>(1, 1) = float(oTwoThree.y);
-
-    Transform = Transform.inv();
-
-    /// now we have a transform which maps [0,1028]x[0,1280] -> [0,1]x[0,1],
-    /// i.e. our landmark is in the latter do
-    ///
-
-    /// next, the ID points are transformed accordingly and then matched to
-    /// their binary values
-
-    /// the point under examination
-    cv::Mat ThisPoint(2, 1, CV_32FC1);
-
-    /// the total ID
-    uint16_t ID = 0;
-
-    /// go thru all ID points in this landmark structure
-    std::vector<uint16_t> pPointsIDs;
-    for (const auto& pPoints : landmark.voIDPoints) {
-        /// first step: bring the ID point in relation to the origin of the
-        /// landmark
-        ThisPoint.at<float>(0, 0) = float(pPoints.x - oCornerTwo->x);
-        ThisPoint.at<float>(1, 0) = float(pPoints.y - oCornerTwo->y);
-
-        /// apply transfrom
-        ThisPoint = Transform * ThisPoint;
-
-        /// next step is the quantization in values between 0 and 3
-        float x = ThisPoint.at<float>(0, 0);
-        float y = ThisPoint.at<float>(1, 0);
-
-        /// it's 1-y because in the definition of the landmark ID the x axis runs
-        /// down
-        int nY = floor((y) / 0.25);
-        int nX = floor((1 - x) / 0.25);
-
-        nX = nX < 0 ? 0 : nX;
-        nX = nX > 3 ? 3 : nX;
-        nY = nY < 0 ? 0 : nY;
-        nY = nY > 3 ? 3 : nY;
-
-        /// the binary values ar coded: x steps are binary shifts within 4 bit
-        /// blocks
-        ///                             y steps are binary shifts of 4 bit blocks
-        ///                             see http://hagisonic.com/ for more
-        ///                             information on this
-        uint16_t ThisPointID = static_cast<uint16_t>((1 << nX) << 4 * nY);
-        pPointsIDs.push_back(ThisPointID);
-
-        /// add this point's contribution to the landmark ID
-        ID += ThisPointID;
-    }
-
-    /// Sort points
-    /* The order of id points
-    *      x   3   7   .
-    *      1   4   8   12
-    *      2   5   9   13
-    *      x   6   10  x
-    */
-    parallel_vector_sort(pPointsIDs, landmark.voIDPoints);
-
-    /// assign ID to landmark
-    landmark.nID = ID;
-
-    /// validate with the vector of available IDs
-    std::vector<uint16_t>::iterator idIterator = std::find(valid_ids.begin(), valid_ids.end(), landmark.nID);
-    if (idIterator != valid_ids.end()) { /// ID matches one which is available:
-        valid_ids.erase(idIterator);     /// remove this ID
-        return true;
-    } else { /// no ID match
-        return false;
-    }
-}
-
-///--------------------------------------------------------------------------------------///
-/// CalculateIdBackward searches in the filtered image for id points, given the corners.
-///
-///--------------------------------------------------------------------------------------///
-bool LandmarkFinder::CalculateIdBackward(ImgLandmark& landmark, std::vector<uint16_t>& valid_ids) {
-    // TOD clean up this function
-    uint16_t nThisID = 0;
-
-    /// same as before: finde affine transformation, but this time from landmark
-    /// coordinates to image coordinates
-    const cv::Point* oCornerOne = &landmark.voCorners.at(0);
-    const cv::Point* oCornerTwo = &landmark.voCorners.at(1);
-    const cv::Point* oCornerThree = &landmark.voCorners.at(2);
-
-    cv::Point oTwoOne = *oCornerOne - *oCornerTwo;
-    cv::Point oTwoThree = *oCornerThree - *oCornerTwo;
-
-    /// make it a right hand system
-    if (0 > oTwoOne.cross(oTwoThree)) {
-        std::swap(oCornerOne, oCornerThree);
-        std::swap(oTwoOne, oTwoThree);
-        std::swap(landmark.voCorners.at(0), landmark.voCorners.at(2));
-    }
-
-    /// now we delete the previously detected points and go the other way around
-    landmark.voIDPoints.clear();
-
-    cv::Mat Transform(2, 2, CV_32FC1);
-    Transform.at<float>(0, 0) = float(oTwoOne.x);
-    Transform.at<float>(0, 1) = float(oTwoThree.x);
-    Transform.at<float>(1, 0) = float(oTwoOne.y);
-    Transform.at<float>(1, 1) = float(oTwoThree.y);
-
-    cv::Mat ThisPoint(2, 1, CV_32FC1);
-    std::vector<uint16_t> pPointsIDs;
-
-    /// go thru all possible ID points and see if the image has a high gray
-    /// value there, i.e. there's light
-    for (int nX = 0; nX < 4; nX++) {
-        for (int nY = 0; nY < 4; nY++) {
-            /// this must not be done for the three corner points of course
-            if ((nX != 0 || nY != 0) && (nX != 0 || nY != 3) && (nX != 3 || nY != 0)) {
-                uint16_t ThisPointID = 0;
-                /// since we know the corners, we can go in thirds between them to see
-                /// if theres a light
-                ThisPoint.at<float>(0, 0) = float(nX) * 0.333;
-                ThisPoint.at<float>(1, 0) = float(nY) * 0.333;
-
-                ThisPoint = Transform * ThisPoint;
-
-                ThisPoint.at<float>(0, 0) += float(oCornerTwo->x);
-                ThisPoint.at<float>(1, 0) += float(oCornerTwo->y);
-
-                cv::Point Index(int(ThisPoint.at<float>(0, 0)), int(ThisPoint.at<float>(1, 0)));
-
-                /// same as for the pixel detection: see if the gray value at the
-                /// point where the light should be exceeds a threshold and thus
-                /// supports the light hypothesis
-                if (0 > Index.x || 0 > Index.y || grayImage_.cols <= Index.x || grayImage_.rows <= Index.y) {
-                    continue;
-                }
-
-                if (threshold < grayImage_.at<uint8_t>(Index.y,
-                                                       Index.x)) { /// todo: this might be extended to some area
-                    ThisPointID = static_cast<uint16_t>((1 << (3 - nX)) << 4 * nY);
-                    landmark.voIDPoints.push_back(Index);
-                    pPointsIDs.push_back(ThisPointID);
-                }
-
-                /// add the contribution to the total ID
-                nThisID += ThisPointID;
-            }
-        }
-    }
-
-    /// Sort points
-    /* The order of id points
-    *      x   3   7   .
-    *      1   4   8   12
-    *      2   5   9   13
-    *      x   6   10  x
-    */
-    parallel_vector_sort(pPointsIDs, landmark.voIDPoints);
-
-    landmark.nID = nThisID;
-
-    /// now, same as before, validate with available IDs
-    std::vector<uint16_t>::iterator pIDLUTIt = std::find(valid_ids.begin(), valid_ids.end(), nThisID);
-    /// if the new ID is valid, enqueue the landmark again
-    if (pIDLUTIt != valid_ids.end()) {
-        valid_ids.erase(pIDLUTIt);
-        return true;
-    } else {
-        return false;
-    }
-}
-
-///--------------------------------------------------------------------------------------///
-/// GetIDs is to identify the ID of a landmark according to the point pattern
-/// see http://hagisonic.com/ for information on pattern
-///--------------------------------------------------------------------------------------///
-int LandmarkFinder::GetIDs(std::vector<ImgLandmark>& landmarks) {
-    /*  Numbering of corners and coordinate frame
-     *       ---> y
-     *  |   1   .   .   .
-     *  |   .   .   .   .
-     *  V   .   .   .   .
-     *  x   2   .   .   3
-     */
-    /// get vector of possible IDs
-    std::vector<uint16_t> validIDs = valid_ids_;
-
-    /// vector of iterators to Landmarks which where not identified correctly
-    /// once we've been through all landmarks, we can look up available IDs in the
-    /// vector define above.
-    /// this is why we remember errors but don't correct them right away.
-    std::vector<ImgLandmark> landmarksInQueue;
-
-    /// First, try to use the id points given to determine landmark id.
-    std::vector<ImgLandmark>::iterator pLandmarkIt = landmarks.begin();
-    while (pLandmarkIt != landmarks.end()) {
-
-        if (CalculateIdForward(*pLandmarkIt, validIDs)) {
-            ++pLandmarkIt; /// go to next landmark
-        } else {
-            landmarksInQueue.push_back(*pLandmarkIt); /// put this landmark in queue for second processing run
-            landmarks.erase(pLandmarkIt); /// delete it from valid landmark list. This also is a step to next landmark
-        }
-    }
-
-    /// now, go thru all landmarks which did not match a valid ID and try to match them to one of the remaining
-    for (auto& landmark : landmarksInQueue) {
-        if (CalculateIdBackward(landmark, validIDs)) {
-            landmarks.push_back(landmark);
-        } else {
-            ; /// go to next landmark
-        }
-    }
-
-    return 0;
-}
-
-void LandmarkFinder::parallel_vector_sort(std::vector<uint16_t>& ids, std::vector<cv::Point>& points) {
-    size_t len = ids.size();
-    size_t stepsize = len / 2; // Zu Beginn ist die Lücke über den halben Array.
-    bool b = true;
-    while (b) {
-        b = false; // b bleibt auf false, wenn kein einziges Mal etwas falsch ist.
-        for (size_t i = 0; i < len; i++) {
-            if (stepsize + i >= len) // Schutz vor Speicherfehlern
-            {
-                break;
-            }
-            if (ids[i] > ids[i + stepsize]) // überprüft ob die zwei Elemente falsch herum sind
-            {
-                std::swap(ids[i], ids[i + stepsize]); // wenn ja -> vertauschen
-                std::swap(points[i], points[i + stepsize]);
-                b = true;
-            }
-        }
-        stepsize = stepsize / 1.3; // Lücke verkleinern für nächsten Durchlauf
-        if (stepsize < 1) {
-            stepsize = 1;
-        }
-    }
-}
+//
+// This file is part of the stargazer library.
+//
+// Copyright 2016 Claudio Bandera <claudio.bandera@kit.edu (Karlsruhe Institute of Technology)
+//
+// The stargazer library is free software: you can redistribute it and/or modify
+// it under the terms of the GNU General Public License as published by
+// the Free Software Foundation, either version 3 of the License, or
+// (at your option) any later version.
+//
+// The stargazer library is distributed in the hope that it will be useful,
+// but WITHOUT ANY WARRANTY; without even the implied warranty of
+// MERCHANTABILITY or FITNESS FOR A PARTICULAR PURPOSE. See the
+// GNU General Public License for more details.
+//
+// You should have received a copy of the GNU General Public License
+// along with this program. If not, see <http://www.gnu.org/licenses/>.
+
+#include "LandmarkFinder.h"
+#include <boost/range/adaptor/reversed.hpp>
+
+using namespace std;
+using namespace stargazer;
+
+///--------------------------------------------------------------------------------------///
+/// Default constructor
+///--------------------------------------------------------------------------------------///
+LandmarkFinder::LandmarkFinder(std::string cfgfile) {
+
+    /// set parameters
+    threshold = 20;
+    tight_filter_size = 3;
+    wide_filter_size = 11;
+
+    maxRadiusForPixelCluster = 3;
+    minPixelForCluster = 1;
+    maxPixelForCluster = 1000;
+    maxRadiusForCluster = 40;
+    minPointsPerLandmark = 5;
+    maxPointsPerLandmark = 9;
+
+    /// Read in Landmark ids
+    camera_params_t dummy;
+    landmark_map_t landmarks;
+    readConfig(cfgfile, dummy, landmarks);
+    for (auto& el : landmarks)
+        valid_ids_.push_back(el.first);
+}
+
+///--------------------------------------------------------------------------------------///
+/// default destructor
+///
+///--------------------------------------------------------------------------------------///
+LandmarkFinder::~LandmarkFinder() {
+}
+
+///--------------------------------------------------------------------------------------///
+/// FindMarker processing method
+/// Handles the complete processing
+///--------------------------------------------------------------------------------------///
+int LandmarkFinder::DetectLandmarks(const cv::Mat& img, std::vector<ImgLandmark>& detected_landmarks) {
+    clusteredPixels_.clear();
+    clusteredPoints_.clear();
+
+    /// check if input is valid
+    // Explanation for CV_ Codes :
+    // CV_[The number of bits per item][Signed or Unsigned][Type Prefix]C[The channel number]
+    img.assignTo(grayImage_, CV_8UC1); // 8bit unsigned with 3 channels
+    if (!grayImage_.data) {            /// otherwise: return with error
+        std::cerr << "Input data is invalid" << std::endl;
+        return -1;
+    }
+    detected_landmarks.clear();
+
+    /// smooth image
+    FilterImage(grayImage_, filteredImage_);
+    /// This method finds bright points in image
+    /// returns vector of center points of pixel groups
+    clusteredPixels_ = FindPoints(filteredImage_);
+
+    /// cluster points to groups which could be landmarks
+    /// returns a vector of clusters which themselves are vectors of points
+    FindClusters(clusteredPixels_, clusteredPoints_, maxRadiusForCluster, minPointsPerLandmark, maxPointsPerLandmark);
+
+    /// on the clustered points, extract corners
+    /// output is of type landmark, because now you can almost be certain that
+    /// what you have is a landmark
+    detected_landmarks = FindLandmarks(clusteredPoints_);
+    //  std::cout << "Number of preliminary landmarks found: "<<
+    //  detected_landmarks.size() << std::endl;
+
+    return 0;
+}
+
+///--------------------------------------------------------------------------------------///
+/// FilterImage for pixel groups
+/// disk filter image to find round shapes
+///--------------------------------------------------------------------------------------///
+void LandmarkFinder::FilterImage(const cv::Mat& img_in, cv::Mat& img_out) {
+
+    cv::Mat tight_filtered, wide_filtered;
+    if (tight_filter_size == 0) {
+        tight_filtered = img_in;
+    } else {
+        cv::boxFilter(img_in, tight_filtered, -1, cv::Size(tight_filter_size, tight_filter_size), cv::Point(-1, -1),
+                      true, cv::BORDER_DEFAULT);
+    }
+    cv::boxFilter(img_in, wide_filtered, -1, cv::Size(wide_filter_size, wide_filter_size), cv::Point(-1, -1), true,
+                  cv::BORDER_DEFAULT);
+    img_out = tight_filtered - wide_filtered;
+}
+
+///--------------------------------------------------------------------------------------///
+/// FindPoints for pixel groups
+/// threshold pixels and group them
+///--------------------------------------------------------------------------------------///
+std::vector<cv::Point> LandmarkFinder::FindPoints(cv::Mat& img_in) {
+
+    /// thresholding for pixels: put all pixels over a threshold in vector
+    cv::Mat binary;
+    cv::threshold(img_in, binary, threshold, 255, cv::THRESH_BINARY);
+
+    std::vector<cv::Point> pixels;
+    cv::findNonZero(binary, pixels);
+
+    /// use this vector to group all pixels
+    /// todo: this can be done more efficiently, e.g. region growing
+    std::vector<Cluster> clusteredPixels;
+    FindClusters(pixels, clusteredPixels, maxRadiusForPixelCluster, minPixelForCluster, maxPixelForCluster);
+
+    /// compute mean of each pixel cluster and put it into output vector
+    /// todo: this can be done more efficiently
+    std::vector<cv::Point> points;
+    points.reserve(clusteredPixels.size());
+    for (auto& cluster : clusteredPixels) {
+        cv::Point thisPoint = cv::Point(0, 0);
+        for (auto& pixel : cluster) { /// go thru all points in this cluster
+            thisPoint += pixel;
+        }
+        thisPoint *= 1.0 / cluster.size();
+        points.push_back(thisPoint);
+    }
+
+    return points;
+}
+
+///--------------------------------------------------------------------------------------///
+/// FindClusters groups points from input vector into groups
+///
+///--------------------------------------------------------------------------------------///
+void LandmarkFinder::FindClusters(const std::vector<cv::Point>& points_in, std::vector<Cluster>& clusters,
+                                  const float radiusThreshold, const unsigned int minPointsThreshold,
+                                  const unsigned int maxPointsThreshold) {
+
+    for (auto& thisPoint : points_in) /// go thru all points
+    {
+        bool clusterFound = 0; /// set flag that not used yet
+
+        /// the last created cluster is most liley the one we are looking for
+        for (auto& cluster : boost::adaptors::reverse(clusters)) { /// go thru all clusters
+            for (auto& clusterPoint : cluster) {                   /// go thru all points in this cluster
+                /// if distance is smaller than threshold, add point to cluster
+                if (cv::norm(clusterPoint - thisPoint) <= radiusThreshold) {
+                    cluster.push_back(thisPoint);
+                    clusterFound = true;
+                    break; /// because point has been added to cluster, no further search is neccessary
+                }
+            }
+
+            if (clusterFound) /// because point has been added to cluster, no further search is neccessary
+                break;
+        }
+
+        if (!clusterFound) /// not assigned to any cluster
+        {
+            Cluster newCluster;              /// create new cluster
+            newCluster.push_back(thisPoint); /// put this point in this new cluster
+            clusters.push_back(newCluster);  /// add this cluster to the list
+        }
+    }
+
+    /// second rule: check for minimum and maximum of points per cluster
+    clusters.erase(std::remove_if(clusters.begin(), clusters.end(),
+                                  [&](Cluster& cluster) {
+                                      return (minPointsThreshold > cluster.size() ||
+                                              maxPointsThreshold < cluster.size());
+                                  }),
+                   clusters.end());
+}
+
+///--------------------------------------------------------------------------------------///
+/// FindCorners identifies the three corner points and sorts them into output vector
+/// -> find three points whos sum of length is maximum and two edges are perpendicular
+///--------------------------------------------------------------------------------------///
+bool LandmarkFinder::FindCorners(std::vector<cv::Point>& point_list, std::vector<cv::Point>& corner_points) {
+
+    float fw1 = 0.6, fw2 = 30.0, fw3 = 3.0; // Weight factors for score function
+    float fp = 1.05;                        // safety_factor_for_length_comparison
+    float best_score = -10000;              // Score for best combination of points
+
+    /*  Numbering of corners and coordinate frame FOR THIS FUNCTION ONLY // TODO use normal numbering
+     *       ---> y
+     *  |   1   .   .   .
+     *  |   .   .   .   .
+     *  V   .   .   .   .
+     *  x   3   .   .   2
+     */
+
+    /// Try all combinations of three points
+    bool corners_found = false;
+    cv::Point *cornerOne, *cornerTwo, *cornerThree;
+    for (size_t i = 0; i < point_list.size(); i++) {
+        cv::Point& firstPoint = point_list[i];
+        for (size_t j = i + 1; j < point_list.size(); j++) {
+            cv::Point& secondPoint = point_list[j];
+            cv::Point v12 = firstPoint - secondPoint;
+            for (size_t k = j + 1; k < point_list.size(); k++) {
+                cv::Point& thirdPoint = point_list[k];
+                cv::Point v31 = firstPoint - thirdPoint;
+                cv::Point v32 = secondPoint - thirdPoint;
+
+                /// Since we test every combination only once, make sure the lengths are correct:
+                // norm(v12) > norm(v31) >= (v32)
+                if ((cv::norm(v31) > fp * cv::norm(v32)) && (cv::norm(v31) > fp * cv::norm(v12))) {
+                    v12 = v31; // v12 should be longest -> hypotenuse
+                    v31 = firstPoint - secondPoint;
+                    v32 = v32;
+                } else if ((cv::norm(v32) > fp * cv::norm(v31)) && (cv::norm(v32) > fp * cv::norm(v12))) {
+                    v12 = v32;
+                    v32 = v31;
+                    v31 = firstPoint - secondPoint;
+                }
+
+                float dist12 = cv::norm(v12);
+                float dist31 = cv::norm(v31);
+                float dist32 = cv::norm(v32);
+                float sumOfLength = dist12 + dist31 + dist32;
+
+                // Project v32 onto v31 -> resulting length should be close to zero
+                // TODO use cross product?
+                float projectedLength = std::abs((v32.x * v31.x + v32.y * v31.y)) / dist31 / dist32;
+                float diffInLength = fabs(dist31 - dist32);
+
+                // We are trying to maximise sumOfLength while minimizing projectedLength and diffInLength
+                if (best_score < (fw1 * sumOfLength - (fw2 * projectedLength + fw3 * diffInLength))) {
+                    if (100.0 > dist12 && 80.0 > dist31 && 80.0 > dist32) {
+                        if (fabs(dist31 - dist32) < 0.5 * dist12) {
+                            /// remember their addresses and distance
+                            corners_found = true;
+                            cornerOne = &firstPoint;
+                            cornerTwo = &secondPoint;
+                            cornerThree = &thirdPoint;
+                            best_score = fw1 * sumOfLength - fw2 * projectedLength - fw3 * diffInLength;
+                        }
+                    }
+                }
+            }
+        }
+    }
+    if (!corners_found) {
+        return false;
+    }
+
+    /// The three distances have to be updated for calculations in the next steps
+    cv::Point v12 = *cornerTwo - *cornerOne;
+    cv::Point v31 = *cornerOne - *cornerThree;
+    cv::Point v32 = *cornerTwo - *cornerThree;
+
+    /// Compare the distances and get the diagonal of the landmark
+    /// note the reversed order: it's 1-3-2, because the corner 3 is the one
+    /// between 1 and 2 this helps for post-processing
+    if ((cv::norm(v12) > fp * cv::norm(v31)) && (cv::norm(v12) > fp * cv::norm(v32))) {
+        ;
+    } else if ((cv::norm(v31) > fp * cv::norm(v32)) && (cv::norm(v31) > fp * cv::norm(v12))) {
+        std::swap(cornerTwo, cornerThree);
+    } else {
+        std::swap(cornerOne, cornerThree);
+    }
+
+    /// Store in output container
+    corner_points.push_back(*cornerOne);
+    corner_points.push_back(*cornerThree);
+    corner_points.push_back(*cornerTwo);
+
+    /// Remove from input list
+    point_list.erase(std::remove(point_list.begin(), point_list.end(), *cornerOne), point_list.end());
+    point_list.erase(std::remove(point_list.begin(), point_list.end(), *cornerTwo), point_list.end());
+    point_list.erase(std::remove(point_list.begin(), point_list.end(), *cornerThree), point_list.end());
+
+    return true;
+}
+
+///--------------------------------------------------------------------------------------///
+/// FindLandmarks identifies landmark inside a point cluster
+///
+///--------------------------------------------------------------------------------------///
+std::vector<ImgLandmark> LandmarkFinder::FindLandmarks(const std::vector<Cluster>& clusteredPoints) {
+
+    std::vector<ImgLandmark> OutputLandmarks;
+
+    for (auto& cluster : clusteredPoints) { /// go thru all clusters
+
+        /// since most probably each cluster represents a landmark, create one
+        ImgLandmark newLandmark;
+        newLandmark.nID = 0; /// we have not identified anything, so default ID is zero
+        newLandmark.voIDPoints =
+            cluster; /// all points in this cluster are copied to the ID point vector for further examination
+
+        /// FindCorners will move the three corner points into the corners vector
+        if (!FindCorners(newLandmark.voIDPoints, newLandmark.voCorners))
+            continue;
+
+        /// add this landmark to the landmark vector
+        OutputLandmarks.push_back(newLandmark);
+    }
+
+    GetIDs(OutputLandmarks);
+
+    /// done and return landmarks
+    return OutputLandmarks;
+}
+
+///--------------------------------------------------------------------------------------///
+/// CalculateIdForward sorts the given idPoints and calculates the id
+///
+///--------------------------------------------------------------------------------------///
+bool LandmarkFinder::CalculateIdForward(ImgLandmark& landmark, std::vector<uint16_t>& valid_ids) {
+    // TOD clean up this function
+    /// first of all: get the three corner points
+    const cv::Point* oCornerOne = &landmark.voCorners.at(0);
+    const cv::Point* oCornerTwo = &landmark.voCorners.at(1);
+    const cv::Point* oCornerThree = &landmark.voCorners.at(2);
+
+    // TODO move these checks into FindCorners function
+    /// second: get the x- and y-axis of the landmark
+    cv::Point oTwoOne = *oCornerOne - *oCornerTwo;
+    cv::Point oTwoThree = *oCornerThree - *oCornerTwo;
+
+    /// third: make sure, they are in the right order.
+    /// we do this by checking if the cross product is positive
+    if (0 > oTwoOne.cross(oTwoThree)) {
+        std::swap(oCornerOne, oCornerThree);
+        std::swap(oTwoOne, oTwoThree);
+        std::swap(landmark.voCorners.at(0), landmark.voCorners.at(2));
+    }
+
+    /// at this point we have a right hand system in image coordinates
+
+    /// now, we find the affine transformation which maps the landmark from
+    /// image coordinate in a landmark-related coordinate frame
+    /// with the corners defined as (0,0), (1,0) and (0,1)
+
+    /// for this, we just compute the inverse of the two side vectors
+    cv::Mat Transform(2, 2, CV_32FC1);
+    Transform.at<float>(0, 0) = float(oTwoOne.x);
+    Transform.at<float>(1, 0) = float(oTwoOne.y);
+    Transform.at<float>(0, 1) = float(oTwoThree.x);
+    Transform.at<float>(1, 1) = float(oTwoThree.y);
+
+    Transform = Transform.inv();
+
+    /// now we have a transform which maps [0,1028]x[0,1280] -> [0,1]x[0,1],
+    /// i.e. our landmark is in the latter do
+    ///
+
+    /// next, the ID points are transformed accordingly and then matched to
+    /// their binary values
+
+    /// the point under examination
+    cv::Mat ThisPoint(2, 1, CV_32FC1);
+
+    /// the total ID
+    uint16_t ID = 0;
+
+    /// go thru all ID points in this landmark structure
+    std::vector<uint16_t> pPointsIDs;
+    for (const auto& pPoints : landmark.voIDPoints) {
+        /// first step: bring the ID point in relation to the origin of the
+        /// landmark
+        ThisPoint.at<float>(0, 0) = float(pPoints.x - oCornerTwo->x);
+        ThisPoint.at<float>(1, 0) = float(pPoints.y - oCornerTwo->y);
+
+        /// apply transfrom
+        ThisPoint = Transform * ThisPoint;
+
+        /// next step is the quantization in values between 0 and 3
+        float x = ThisPoint.at<float>(0, 0);
+        float y = ThisPoint.at<float>(1, 0);
+
+        /// it's 1-y because in the definition of the landmark ID the x axis runs
+        /// down
+        int nY = floor((y) / 0.25);
+        int nX = floor((1 - x) / 0.25);
+
+        nX = nX < 0 ? 0 : nX;
+        nX = nX > 3 ? 3 : nX;
+        nY = nY < 0 ? 0 : nY;
+        nY = nY > 3 ? 3 : nY;
+
+        /// the binary values ar coded: x steps are binary shifts within 4 bit
+        /// blocks
+        ///                             y steps are binary shifts of 4 bit blocks
+        ///                             see http://hagisonic.com/ for more
+        ///                             information on this
+        uint16_t ThisPointID = static_cast<uint16_t>((1 << nX) << 4 * nY);
+        pPointsIDs.push_back(ThisPointID);
+
+        /// add this point's contribution to the landmark ID
+        ID += ThisPointID;
+    }
+
+    /// Sort points
+    /* The order of id points
+    *      x   3   7   .
+    *      1   4   8   12
+    *      2   5   9   13
+    *      x   6   10  x
+    */
+    parallel_vector_sort(pPointsIDs, landmark.voIDPoints);
+
+    /// assign ID to landmark
+    landmark.nID = ID;
+
+    /// validate with the vector of available IDs
+    std::vector<uint16_t>::iterator idIterator = std::find(valid_ids.begin(), valid_ids.end(), landmark.nID);
+    if (idIterator != valid_ids.end()) { /// ID matches one which is available:
+        valid_ids.erase(idIterator);     /// remove this ID
+        return true;
+    } else { /// no ID match
+        return false;
+    }
+}
+
+///--------------------------------------------------------------------------------------///
+/// CalculateIdBackward searches in the filtered image for id points, given the corners.
+///
+///--------------------------------------------------------------------------------------///
+bool LandmarkFinder::CalculateIdBackward(ImgLandmark& landmark, std::vector<uint16_t>& valid_ids) {
+    // TOD clean up this function
+    uint16_t nThisID = 0;
+
+    /// same as before: finde affine transformation, but this time from landmark
+    /// coordinates to image coordinates
+    const cv::Point* oCornerOne = &landmark.voCorners.at(0);
+    const cv::Point* oCornerTwo = &landmark.voCorners.at(1);
+    const cv::Point* oCornerThree = &landmark.voCorners.at(2);
+
+    cv::Point oTwoOne = *oCornerOne - *oCornerTwo;
+    cv::Point oTwoThree = *oCornerThree - *oCornerTwo;
+
+    /// make it a right hand system
+    if (0 > oTwoOne.cross(oTwoThree)) {
+        std::swap(oCornerOne, oCornerThree);
+        std::swap(oTwoOne, oTwoThree);
+        std::swap(landmark.voCorners.at(0), landmark.voCorners.at(2));
+    }
+
+    /// now we delete the previously detected points and go the other way around
+    landmark.voIDPoints.clear();
+
+    cv::Mat Transform(2, 2, CV_32FC1);
+    Transform.at<float>(0, 0) = float(oTwoOne.x);
+    Transform.at<float>(0, 1) = float(oTwoThree.x);
+    Transform.at<float>(1, 0) = float(oTwoOne.y);
+    Transform.at<float>(1, 1) = float(oTwoThree.y);
+
+    cv::Mat ThisPoint(2, 1, CV_32FC1);
+    std::vector<uint16_t> pPointsIDs;
+
+    /// go thru all possible ID points and see if the image has a high gray
+    /// value there, i.e. there's light
+    for (int nX = 0; nX < 4; nX++) {
+        for (int nY = 0; nY < 4; nY++) {
+            /// this must not be done for the three corner points of course
+            if ((nX != 0 || nY != 0) && (nX != 0 || nY != 3) && (nX != 3 || nY != 0)) {
+                uint16_t ThisPointID = 0;
+                /// since we know the corners, we can go in thirds between them to see
+                /// if theres a light
+                ThisPoint.at<float>(0, 0) = float(nX) * 0.333;
+                ThisPoint.at<float>(1, 0) = float(nY) * 0.333;
+
+                ThisPoint = Transform * ThisPoint;
+
+                ThisPoint.at<float>(0, 0) += float(oCornerTwo->x);
+                ThisPoint.at<float>(1, 0) += float(oCornerTwo->y);
+
+                cv::Point Index(int(ThisPoint.at<float>(0, 0)), int(ThisPoint.at<float>(1, 0)));
+
+                /// same as for the pixel detection: see if the gray value at the
+                /// point where the light should be exceeds a threshold and thus
+                /// supports the light hypothesis
+                if (0 > Index.x || 0 > Index.y || grayImage_.cols <= Index.x || grayImage_.rows <= Index.y) {
+                    continue;
+                }
+
+                if (threshold < grayImage_.at<uint8_t>(Index.y,
+                                                       Index.x)) { /// todo: this might be extended to some area
+                    ThisPointID = static_cast<uint16_t>((1 << (3 - nX)) << 4 * nY);
+                    landmark.voIDPoints.push_back(Index);
+                    pPointsIDs.push_back(ThisPointID);
+                }
+
+                /// add the contribution to the total ID
+                nThisID += ThisPointID;
+            }
+        }
+    }
+
+    /// Sort points
+    /* The order of id points
+    *      x   3   7   .
+    *      1   4   8   12
+    *      2   5   9   13
+    *      x   6   10  x
+    */
+    parallel_vector_sort(pPointsIDs, landmark.voIDPoints);
+
+    landmark.nID = nThisID;
+
+    /// now, same as before, validate with available IDs
+    std::vector<uint16_t>::iterator pIDLUTIt = std::find(valid_ids.begin(), valid_ids.end(), nThisID);
+    /// if the new ID is valid, enqueue the landmark again
+    if (pIDLUTIt != valid_ids.end()) {
+        valid_ids.erase(pIDLUTIt);
+        return true;
+    } else {
+        return false;
+    }
+}
+
+///--------------------------------------------------------------------------------------///
+/// GetIDs is to identify the ID of a landmark according to the point pattern
+/// see http://hagisonic.com/ for information on pattern
+///--------------------------------------------------------------------------------------///
+int LandmarkFinder::GetIDs(std::vector<ImgLandmark>& landmarks) {
+    /*  Numbering of corners and coordinate frame
+     *       ---> y
+     *  |   1   .   .   .
+     *  |   .   .   .   .
+     *  V   .   .   .   .
+     *  x   2   .   .   3
+     */
+    /// get vector of possible IDs
+    std::vector<uint16_t> validIDs = valid_ids_;
+
+    /// vector of iterators to Landmarks which where not identified correctly
+    /// once we've been through all landmarks, we can look up available IDs in the
+    /// vector define above.
+    /// this is why we remember errors but don't correct them right away.
+    std::vector<ImgLandmark> landmarksInQueue;
+
+    /// First, try to use the id points given to determine landmark id.
+    std::vector<ImgLandmark>::iterator pLandmarkIt = landmarks.begin();
+    while (pLandmarkIt != landmarks.end()) {
+
+        if (CalculateIdForward(*pLandmarkIt, validIDs)) {
+            ++pLandmarkIt; /// go to next landmark
+        } else {
+            landmarksInQueue.push_back(*pLandmarkIt); /// put this landmark in queue for second processing run
+            landmarks.erase(pLandmarkIt); /// delete it from valid landmark list. This also is a step to next landmark
+        }
+    }
+
+    /// now, go thru all landmarks which did not match a valid ID and try to match them to one of the remaining
+    for (auto& landmark : landmarksInQueue) {
+        if (CalculateIdBackward(landmark, validIDs)) {
+            landmarks.push_back(landmark);
+        } else {
+            ; /// go to next landmark
+        }
+    }
+
+    return 0;
+}
+
+void LandmarkFinder::parallel_vector_sort(std::vector<uint16_t>& ids, std::vector<cv::Point>& points) {
+    size_t len = ids.size();
+    size_t stepsize = len / 2; // Zu Beginn ist die Lücke über den halben Array.
+    bool b = true;
+    while (b) {
+        b = false; // b bleibt auf false, wenn kein einziges Mal etwas falsch ist.
+        for (size_t i = 0; i < len; i++) {
+            if (stepsize + i >= len) // Schutz vor Speicherfehlern
+            {
+                break;
+            }
+            if (ids[i] > ids[i + stepsize]) // überprüft ob die zwei Elemente falsch herum sind
+            {
+                std::swap(ids[i], ids[i + stepsize]); // wenn ja -> vertauschen
+                std::swap(points[i], points[i + stepsize]);
+                b = true;
+            }
+        }
+        stepsize = stepsize / 1.3; // Lücke verkleinern für nächsten Durchlauf
+        if (stepsize < 1) {
+            stepsize = 1;
+        }
+    }
+}